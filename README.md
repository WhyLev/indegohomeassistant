--- conflicted
+++ resolved
@@ -93,11 +93,6 @@
 | Firmware version   | `sensor.indego_firmware_version`        |
 | Serial number      | `sensor.indego_serial_number`           |
 | Camera map         | `camera.indego` (shows progress)        |
-<<<<<<< HEAD
-=======
-
-`sensor.indego_forecast` exposes rain probability and the next recommended mowing time based on Indego's predictive schedule.
->>>>>>> b55c4511
 
 ---
 
