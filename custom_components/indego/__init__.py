--- conflicted
+++ resolved
@@ -851,7 +851,6 @@
         path = self.map_path()
         try:
             svg_bytes = await self._indego_client.download_map(self._serial)
-<<<<<<< HEAD
         except asyncio.TimeoutError as exc:
             _LOGGER.warning(
                 "Map download timed out for %s. The mower might be unreachable: %s",
@@ -871,14 +870,12 @@
             _LOGGER.warning(
                 "Map download for %s completed but returned no data", self._serial
             )
-=======
         except Exception as exc:  # noqa: BLE001
             _LOGGER.warning("Map download for %s failed: %s", self._serial, exc)
             return
 
         if not svg_bytes:
             _LOGGER.warning("Map download for %s returned no data", self._serial)
->>>>>>> 5f06bf9b
             return
 
         os.makedirs(os.path.dirname(path), exist_ok=True)
@@ -888,14 +885,11 @@
             _LOGGER.info("Map saved in %s", path)
         except Exception as exc:  # noqa: BLE001
             _LOGGER.warning(
-<<<<<<< HEAD
                 "Could not write map for mower %s to %s: %s",
                 self._serial,
                 path,
                 exc,
-=======
                 "Error during saving the map [%s] to %s: %s", self._serial, path, exc
->>>>>>> 5f06bf9b
             )
 
     async def start_periodic_position_update(self, interval: int | None = None):
