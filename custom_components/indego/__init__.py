--- conflicted
+++ resolved
@@ -92,7 +92,6 @@
 
     def __init__(
         self,
-<<<<<<< HEAD
         name: str,
         oauth_session: IndegoOAuth2Session,
         serial: str,
@@ -545,7 +544,6 @@
         except Exception as exc:
             _LOGGER.error("Error downloading map: %s", exc)
             return False
-=======
         coordinator: IndegoDataUpdateCoordinator,
         device_info: dict,
     ) -> None:
@@ -567,5 +565,4 @@
     @property
     def operating_data(self) -> OperatingData:
         """Return coordinator operating data."""
-        return self.coordinator.operating_data
->>>>>>> 2886c1f2
+        return self.coordinator.operating_data