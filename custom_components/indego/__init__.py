"""Bosch Indego Mower integration."""
from typing import Optional
import asyncio
import logging
import time
import aiofiles
import os
from datetime import datetime, timedelta
from email.utils import parsedate_to_datetime
from aiohttp.client_exceptions import ClientResponseError

import homeassistant.util.dt
import voluptuous as vol
from homeassistant.core import HomeAssistant, CoreState
from homeassistant.exceptions import HomeAssistantError, ConfigEntryAuthFailed
from homeassistant.config_entries import ConfigEntry
from homeassistant.const import (
    CONF_DEVICE_CLASS,
    CONF_ICON,
    CONF_ID,
    CONF_NAME,
    CONF_TYPE,
    CONF_UNIT_OF_MEASUREMENT,
    EVENT_HOMEASSISTANT_STARTED,
    EVENT_HOMEASSISTANT_STOP,
    STATE_ON,
    STATE_UNKNOWN,
    UnitOfTemperature,
)
from homeassistant.components.binary_sensor import BinarySensorDeviceClass
from homeassistant.components.sensor import SensorDeviceClass
from homeassistant.helpers import config_validation as cv
from homeassistant.helpers.event import async_call_later
from homeassistant.util.dt import utcnow
from homeassistant.helpers.entity import DeviceInfo
from homeassistant.helpers.aiohttp_client import async_get_clientsession
from homeassistant.helpers.config_entry_oauth2_flow import async_get_config_entry_implementation
from homeassistant.helpers.event import async_track_point_in_time
from homeassistant.helpers.event import async_track_time_interval
from pyIndego import IndegoAsyncClient
from svgutils.transform import fromstring

from .api import IndegoOAuth2Session
from .binary_sensor import IndegoBinarySensor
from .vacuum import IndegoVacuum
from .lawn_mower import IndegoLawnMower
from .const import *
from .sensor import IndegoSensor
from .camera import IndegoCamera, IndegoMapCamera

_LOGGER = logging.getLogger(__name__)

SERVICE_SCHEMA_COMMAND = vol.Schema({
    vol.Optional(CONF_MOWER_SERIAL): cv.string,
    vol.Required(CONF_SEND_COMMAND): cv.string
})

SERVICE_SCHEMA_SMARTMOWING = vol.Schema({
    vol.Optional(CONF_MOWER_SERIAL): cv.string,
    vol.Required(CONF_SMARTMOWING): cv.string
})

SERVICE_SCHEMA_DELETE_ALERT = vol.Schema({
    vol.Optional(CONF_MOWER_SERIAL): cv.string,
    vol.Required(SERVER_DATA_ALERT_INDEX): cv.positive_int
})

SERVICE_SCHEMA_DELETE_ALERT_ALL = vol.Schema({
    vol.Optional(CONF_MOWER_SERIAL): cv.string
})

SERVICE_SCHEMA_READ_ALERT = vol.Schema({
    vol.Optional(CONF_MOWER_SERIAL): cv.string,
    vol.Required(SERVER_DATA_ALERT_INDEX): cv.positive_int
})

SERVICE_SCHEMA_READ_ALERT_ALL = vol.Schema({
    vol.Optional(CONF_MOWER_SERIAL): cv.string
})

SERVICE_SCHEMA_DOWNLOAD_MAP = vol.Schema({
    vol.Required(CONF_MOWER_SERIAL): cv.string
})

SERVICE_SCHEMA_REFRESH = vol.Schema({
    vol.Optional(CONF_MOWER_SERIAL): cv.string
})


def FUNC_ICON_MOWER_ALERT(state):
    if state:
        if int(state) > 0 or state == STATE_ON:
            return "mdi:alert-outline"
    return "mdi:check-circle-outline"


ENTITY_DEFINITIONS = {
    ENTITY_ONLINE: {
        CONF_TYPE: BINARY_SENSOR_TYPE,
        CONF_NAME: "online",
        CONF_ICON: "mdi:cloud-check",
        CONF_DEVICE_CLASS: BinarySensorDeviceClass.CONNECTIVITY,
        CONF_ATTR: [],
    },
    ENTITY_UPDATE_AVAILABLE: {
        CONF_TYPE: BINARY_SENSOR_TYPE,
        CONF_NAME: "update available",
        CONF_ICON: "mdi:download-outline",
        CONF_DEVICE_CLASS: BinarySensorDeviceClass.UPDATE,
        CONF_ATTR: [],
    },
    ENTITY_ALERT: {
        CONF_TYPE: BINARY_SENSOR_TYPE,
        CONF_NAME: "alert",
        CONF_ICON: FUNC_ICON_MOWER_ALERT,
        CONF_DEVICE_CLASS: BinarySensorDeviceClass.PROBLEM,
        CONF_ATTR: ["alerts_count"],
        CONF_TRANSLATION_KEY: "indego_alert",
    },
    ENTITY_MOWER_STATE: {
        CONF_TYPE: SENSOR_TYPE,
        CONF_NAME: "mower state",
        CONF_ICON: "mdi:robot-mower-outline",
        CONF_DEVICE_CLASS: None,
        CONF_UNIT_OF_MEASUREMENT: None,
        CONF_ATTR: ["last_updated"],
        CONF_TRANSLATION_KEY: "mower_state",
    },
    ENTITY_MOWER_STATE_DETAIL: {
        CONF_TYPE: SENSOR_TYPE,
        CONF_NAME: "mower state detail",
        CONF_ICON: "mdi:robot-mower-outline",
        CONF_DEVICE_CLASS: None,
        CONF_UNIT_OF_MEASUREMENT: None,
        CONF_ATTR: [
            "last_updated",
            "state_number",
            "state_description",
        ],
        CONF_TRANSLATION_KEY: "mower_state_detail",
    },
    ENTITY_BATTERY: {
        CONF_TYPE: SENSOR_TYPE,
        CONF_NAME: "battery %",
        CONF_ICON: "battery",
        CONF_DEVICE_CLASS: SensorDeviceClass.BATTERY,
        CONF_UNIT_OF_MEASUREMENT: "%",
        CONF_ATTR: [
            "last_updated",
            "voltage_V",
            "discharge_Ah",
            "cycles",
            f"battery_temp_{UnitOfTemperature.CELSIUS}",
            f"ambient_temp_{UnitOfTemperature.CELSIUS}",
        ],
    },
    ENTITY_AMBIENT_TEMP: {
        CONF_TYPE: SENSOR_TYPE,
        CONF_NAME: "ambient temperature",
        CONF_ICON: "mdi:thermometer",
        CONF_DEVICE_CLASS: SensorDeviceClass.TEMPERATURE,
        CONF_UNIT_OF_MEASUREMENT: UnitOfTemperature.CELSIUS,
        CONF_ATTR: [],
    },
    ENTITY_BATTERY_TEMP: {
        CONF_TYPE: SENSOR_TYPE,
        CONF_NAME: "battery temperature",
        CONF_ICON: "mdi:thermometer",
        CONF_DEVICE_CLASS: SensorDeviceClass.TEMPERATURE,
        CONF_UNIT_OF_MEASUREMENT: UnitOfTemperature.CELSIUS,
        CONF_ATTR: [],
    },
    ENTITY_LAWN_MOWED: {
        CONF_TYPE: SENSOR_TYPE,
        CONF_NAME: "lawn mowed",
        CONF_ICON: "mdi:grass",
        CONF_DEVICE_CLASS: None,
        CONF_UNIT_OF_MEASUREMENT: "%",
        CONF_ATTR: [
            "last_updated",
            "last_completed_mow",
            "next_mow",
            "last_session_operation_min",
            "last_session_cut_min",
            "last_session_charge_min",
        ],
    },
    ENTITY_LAST_COMPLETED: {
        CONF_TYPE: SENSOR_TYPE,
        CONF_NAME: "last completed",
        CONF_ICON: "mdi:calendar-check",
        CONF_DEVICE_CLASS: SensorDeviceClass.TIMESTAMP,
        CONF_UNIT_OF_MEASUREMENT: None,
        CONF_ATTR: [],
    },
    ENTITY_NEXT_MOW: {
        CONF_TYPE: SENSOR_TYPE,
        CONF_NAME: "next mow",
        CONF_ICON: "mdi:calendar-clock",
        CONF_DEVICE_CLASS: SensorDeviceClass.TIMESTAMP,
        CONF_UNIT_OF_MEASUREMENT: None,
        CONF_ATTR: [],
    },
    ENTITY_FORECAST: {
        CONF_TYPE: SENSOR_TYPE,
        CONF_NAME: "forecast",
        CONF_ICON: "mdi:weather-partly-cloudy",
        CONF_DEVICE_CLASS: None,
        CONF_UNIT_OF_MEASUREMENT: None,
        CONF_ATTR: ["rain_probability", "recommended_next_mow"],
    },
    ENTITY_BATTERY_CYCLES: {
        CONF_TYPE: SENSOR_TYPE,
        CONF_NAME: "battery cycles",
        CONF_ICON: "mdi:counter",
        CONF_DEVICE_CLASS: None,
        CONF_UNIT_OF_MEASUREMENT: None,
        CONF_ATTR: [],
    },
    ENTITY_AVERAGE_MOW_TIME: {
        CONF_TYPE: SENSOR_TYPE,
        CONF_NAME: "average mow time",
        CONF_ICON: "mdi:timer-outline",
        CONF_DEVICE_CLASS: None,
        CONF_UNIT_OF_MEASUREMENT: "min",
        CONF_ATTR: [],
    },
    ENTITY_WEEKLY_AREA: {
        CONF_TYPE: SENSOR_TYPE,
        CONF_NAME: "weekly mowed area",
        CONF_ICON: "mdi:chart-areaspline",
        CONF_DEVICE_CLASS: None,
        CONF_UNIT_OF_MEASUREMENT: "m²",
        CONF_ATTR: [],
    },
    ENTITY_API_ERRORS: {
        CONF_TYPE: SENSOR_TYPE,
        CONF_NAME: "api errors",
        CONF_ICON: "mdi:alert-circle-outline",
        CONF_DEVICE_CLASS: None,
        CONF_UNIT_OF_MEASUREMENT: None,
        CONF_ATTR: [],
    },
    ENTITY_MOWING_MODE: {
        CONF_TYPE: SENSOR_TYPE,
        CONF_NAME: "mowing mode",
        CONF_ICON: "mdi:alpha-m-circle-outline",
        CONF_DEVICE_CLASS: None,
        CONF_UNIT_OF_MEASUREMENT: None,
        CONF_ATTR: [],
    },
    ENTITY_RUNTIME: {
        CONF_TYPE: SENSOR_TYPE,
        CONF_NAME: "mowtime total",
        CONF_ICON: "mdi:information-outline",
        CONF_DEVICE_CLASS: None,
        CONF_UNIT_OF_MEASUREMENT: "h",
        CONF_ATTR: [
            "total_mowing_time_h",
            "total_charging_time_h",
            "total_operation_time_h",
        ],
    },
    ENTITY_TOTAL_MOWING_TIME: {
        CONF_TYPE: SENSOR_TYPE,
        CONF_NAME: "total mowing time",
        CONF_ICON: "mdi:clock-outline",
        CONF_DEVICE_CLASS: None,
        CONF_UNIT_OF_MEASUREMENT: "h",
        CONF_ATTR: [],
    },
    ENTITY_TOTAL_CHARGING_TIME: {
        CONF_TYPE: SENSOR_TYPE,
        CONF_NAME: "total charging time",
        CONF_ICON: "mdi:clock-outline",
        CONF_DEVICE_CLASS: None,
        CONF_UNIT_OF_MEASUREMENT: "h",
        CONF_ATTR: [],
    },
    ENTITY_TOTAL_OPERATION_TIME: {
        CONF_TYPE: SENSOR_TYPE,
        CONF_NAME: "total operation time",
        CONF_ICON: "mdi:clock-outline",
        CONF_DEVICE_CLASS: None,
        CONF_UNIT_OF_MEASUREMENT: "h",
        CONF_ATTR: [],
    },
    ENTITY_VACUUM: {
        CONF_TYPE: VACUUM_TYPE,
    },
    ENTITY_LAWN_MOWER: {
        CONF_TYPE: LAWN_MOWER_TYPE,
    },
    ENTITY_GARDEN_SIZE: {
        CONF_TYPE: SENSOR_TYPE,
        CONF_NAME: "garden size",
        CONF_ICON: "mdi:ruler-square",
        CONF_DEVICE_CLASS: None,
        CONF_UNIT_OF_MEASUREMENT: "m²",
        CONF_ATTR: [],
    },
    ENTITY_FIRMWARE: {
        CONF_TYPE: SENSOR_TYPE,
        CONF_NAME: "firmware version",
        CONF_ICON: "mdi:chip",
        CONF_DEVICE_CLASS: None,
        CONF_UNIT_OF_MEASUREMENT: None,
        CONF_ATTR: [],
    },
    ENTITY_SERIAL_NUMBER: {
        CONF_TYPE: SENSOR_TYPE,
        CONF_NAME: "serial number",
        CONF_ICON: "mdi:identifier",
        CONF_DEVICE_CLASS: None,
        CONF_UNIT_OF_MEASUREMENT: None,
        CONF_ATTR: [],
    },
    ENTITY_CAMERA: {
        CONF_TYPE: CAMERA_TYPE,
    },
    ENTITY_CAMERA_PROGRESS: {
        CONF_TYPE: CAMERA_TYPE,
    },
}


def format_indego_date(date: datetime) -> str:
    return date.astimezone().strftime("%Y-%m-%d %H:%M:%S")


def last_updated_now() -> str:
    return homeassistant.util.dt.as_local(utcnow()).strftime(
        "%Y-%m-%d %H:%M:%S"
    )


async def async_setup_entry(hass: HomeAssistant, entry: ConfigEntry) -> bool:
    """Load a config entry."""
    hass.data.setdefault(DOMAIN, {})

    entry_implementation = await async_get_config_entry_implementation(hass, entry)
    oauth_session = IndegoOAuth2Session(hass, entry, entry_implementation)
    indego_hub = hass.data[DOMAIN][entry.entry_id] = IndegoHub(
        entry.data[CONF_MOWER_NAME],
        oauth_session,
        entry.data[CONF_MOWER_SERIAL],
        {
            CONF_EXPOSE_INDEGO_AS_MOWER: entry.options.get(CONF_EXPOSE_INDEGO_AS_MOWER, False),
            CONF_EXPOSE_INDEGO_AS_VACUUM: entry.options.get(CONF_EXPOSE_INDEGO_AS_VACUUM, False),
            CONF_SHOW_ALL_ALERTS: entry.options.get(CONF_SHOW_ALL_ALERTS, False),
        },
        hass,
        entry.options.get(CONF_USER_AGENT),
        entry.options.get(CONF_POSITION_UPDATE_INTERVAL, DEFAULT_POSITION_UPDATE_INTERVAL),
        entry.options.get(CONF_ADAPTIVE_POSITION_UPDATES, DEFAULT_ADAPTIVE_POSITION_UPDATES),
        entry.options.get(CONF_PROGRESS_LINE_WIDTH, MAP_PROGRESS_LINE_WIDTH),
        entry.options.get(CONF_PROGRESS_LINE_COLOR, MAP_PROGRESS_LINE_COLOR),
        entry.options.get(CONF_STATE_UPDATE_TIMEOUT, DEFAULT_STATE_UPDATE_TIMEOUT),
        entry.options.get(CONF_LONGPOLL_TIMEOUT, DEFAULT_LONGPOLL_TIMEOUT)
    )

    await indego_hub.start_periodic_position_update()

    async def load_platforms():
        _LOGGER.debug("Loading platforms")
        await hass.config_entries.async_forward_entry_setups(entry, INDEGO_PLATFORMS)

    try:
        await indego_hub.update_generic_data_and_load_platforms(load_platforms)

    except ClientResponseError as exc:
        if 400 <= exc.status < 500:
            _LOGGER.debug("Received 401, triggering ConfigEntryAuthFailed in HA...")
            raise ConfigEntryAuthFailed from exc

        _LOGGER.warning("Login unsuccessful: %s", str(exc))
        return False

    except AttributeError as exc:
        _LOGGER.warning("Login unsuccessful: %s", str(exc))
        return False

    def find_instance_for_mower_service_call(call):
        mower_serial = call.data.get(CONF_MOWER_SERIAL, None)
        if mower_serial is None:
            # Return the first instance when params is missing for backwards compatibility.
            return hass.data[DOMAIN][hass.data[DOMAIN][CONF_SERVICES_REGISTERED]]

        for config_entry_id in hass.data[DOMAIN]:
            if config_entry_id == CONF_SERVICES_REGISTERED:
                continue

            instance = hass.data[DOMAIN][config_entry_id]
            if instance.serial == mower_serial:
                return instance

        raise HomeAssistantError("No mower instance found for serial '%s'" % mower_serial)

    async def async_send_command(call):
        """Handle the mower command service call."""
        instance = find_instance_for_mower_service_call(call)
        command = call.data.get(CONF_SEND_COMMAND, DEFAULT_NAME_COMMANDS)
        _LOGGER.debug("Indego.send_command service called, with command: %s", command)

        await instance.async_send_command_to_client(command)

    async def async_send_smartmowing(call):
        """Handle the smartmowing service call."""
        instance = find_instance_for_mower_service_call(call)
        enable = call.data.get(CONF_SMARTMOWING, DEFAULT_NAME_COMMANDS)
        _LOGGER.debug("Indego.send_smartmowing service called, enable: %s", enable)

        await instance._indego_client.put_mow_mode(enable)
        await instance._update_generic_data()

    async def async_delete_alert(call):
        """Handle the service call."""
        instance = find_instance_for_mower_service_call(call)
        index = call.data.get(SERVER_DATA_ALERT_INDEX, DEFAULT_NAME_COMMANDS)
        _LOGGER.debug("Indego.delete_alert service called with alert index: %s", index)

        await instance._update_alerts()
        await instance._indego_client.delete_alert(index)
        await instance._update_alerts()     

    async def async_delete_alert_all(call):
        """Handle the service call."""
        instance = find_instance_for_mower_service_call(call)
        _LOGGER.debug("Indego.delete_alert_all service called")

        await instance._update_alerts()
        await instance._indego_client.delete_all_alerts()
        await instance._update_alerts()   

    async def async_read_alert(call):
        """Handle the service call."""
        instance = find_instance_for_mower_service_call(call)
        index = call.data.get(SERVER_DATA_ALERT_INDEX, DEFAULT_NAME_COMMANDS)
        _LOGGER.debug("Indego.read_alert service called with alert index: %s", index)

        await instance._update_alerts()
        await instance._indego_client.put_alert_read(index)
        await instance._update_alerts()

    async def async_read_alert_all(call):
        """Handle the service call."""
        instance = find_instance_for_mower_service_call(call)
        _LOGGER.debug("Indego.read_alert_all service called")

        await instance._update_alerts()
        await instance._indego_client.put_all_alerts_read()
        await instance._update_alerts()

    async def async_download_map(call):
        """Handle the download_map service call."""
        instance = find_instance_for_mower_service_call(call)
        _LOGGER.debug("Indego.download_map service called for serial: %s", instance.serial)
        await instance.download_and_store_map()

    async def async_refresh(call):
        """Handle the refresh service call."""
        instance = find_instance_for_mower_service_call(call)
        if instance._unsub_refresh_state is not None:
            _LOGGER.debug("Refresh skipped due to cooldown for serial: %s", instance.serial)
            return
        _LOGGER.debug("Indego.refresh service called for serial: %s", instance.serial)
        await asyncio.gather(
            instance.refresh_state(),
            instance.refresh_10m(),
            instance.refresh_24h(),
        )

    # In HASS we can have multiple Indego component instances as long as the mower serial is unique.
    # So the mower services should only need to be registered for the first instance.
    if CONF_SERVICES_REGISTERED not in hass.data[DOMAIN]:
        _LOGGER.debug("Initializing mower service for config entry '%s'", entry.entry_id)

        hass.services.async_register(
            DOMAIN,
            SERVICE_NAME_COMMAND,
            async_send_command,
            schema=SERVICE_SCHEMA_COMMAND
        )

        hass.services.async_register(
            DOMAIN,
            SERVICE_NAME_SMARTMOW,
            async_send_smartmowing,
            schema=SERVICE_SCHEMA_SMARTMOWING,
        )
        hass.services.async_register(
            DOMAIN, 
            SERVICE_NAME_DELETE_ALERT, 
            async_delete_alert, 
            schema=SERVICE_SCHEMA_DELETE_ALERT
        )
        hass.services.async_register(
            DOMAIN, 
            SERVICE_NAME_READ_ALERT, 
            async_read_alert, 
            schema=SERVICE_SCHEMA_READ_ALERT
        )
        hass.services.async_register(
            DOMAIN, 
            SERVICE_NAME_DELETE_ALERT_ALL, 
            async_delete_alert_all, 
            schema=SERVICE_SCHEMA_DELETE_ALERT_ALL
        )
        hass.services.async_register(
            DOMAIN, 
            SERVICE_NAME_READ_ALERT_ALL, 
            async_read_alert_all, 
            schema=SERVICE_SCHEMA_READ_ALERT_ALL
        )
        hass.services.async_register(
            DOMAIN,
            SERVICE_NAME_DOWNLOAD_MAP,
            async_download_map,
            schema=SERVICE_SCHEMA_DOWNLOAD_MAP
        )

        hass.services.async_register(
            DOMAIN,
            SERVICE_NAME_REFRESH,
            async_refresh,
            schema=SERVICE_SCHEMA_REFRESH,
        )

        hass.data[DOMAIN][CONF_SERVICES_REGISTERED] = entry.entry_id

    else:
        _LOGGER.debug("Indego mower services already registered. Skipping for config entry '%s'", entry.entry_id)

    return True


async def async_unload_entry(hass: HomeAssistant, entry: ConfigEntry) -> bool:
    """Unload a config entry."""

    unload_ok = await hass.config_entries.async_unload_platforms(entry, INDEGO_PLATFORMS)
    if not unload_ok:
        return False

    if CONF_SERVICES_REGISTERED in hass.data[DOMAIN] and hass.data[DOMAIN][CONF_SERVICES_REGISTERED] == entry.entry_id:
        del hass.data[DOMAIN][CONF_SERVICES_REGISTERED]

    await hass.data[DOMAIN][entry.entry_id].async_shutdown()
    del hass.data[DOMAIN][entry.entry_id]

    return True


class IndegoHub:
    """Class for the IndegoHub, which controls the sensors and binary sensors."""

    def __init__(
        self,
        name: str,
        session: IndegoOAuth2Session,
        serial: str,
        features: dict,
        hass: HomeAssistant,
        user_agent: Optional[str] = None,
        position_interval: int = DEFAULT_POSITION_UPDATE_INTERVAL,
        adaptive_updates: bool = DEFAULT_ADAPTIVE_POSITION_UPDATES,
        progress_line_width: int = MAP_PROGRESS_LINE_WIDTH,
        progress_line_color: str = MAP_PROGRESS_LINE_COLOR,
        state_update_timeout: int = DEFAULT_STATE_UPDATE_TIMEOUT,
        longpoll_timeout: int = DEFAULT_LONGPOLL_TIMEOUT,
    ):
        """Initialize the IndegoHub.

        Args:
            name (str): the name of the mower for entities
            session (IndegoOAuth2Session): the Bosch SingleKey ID OAuth session
            serial (str): serial of the mower, is used for uniqueness
            hass (HomeAssistant): HomeAssistant instance

        """
        self._mower_name = name
        self._serial = serial
        self._features = features
        self._hass = hass
        self._unsub_refresh_state = None
        self._refresh_state_task = None
        self._refresh_10m_remover = None
        self._refresh_24h_remover = None
        self._shutdown = False
        self._latest_alert = None
        self.entities = {}
        self._update_fail_count = None
        self._lawn_map = None
        self._unsub_map_timer = None
        self._last_position = (None, None)
        self._last_state = None
        self._position_interval = position_interval
        self._current_position_interval = position_interval
        self._adaptive_updates = adaptive_updates
        self._progress_line_width = progress_line_width
        self._progress_line_color = progress_line_color
        self._state_update_timeout = state_update_timeout
        self._longpoll_timeout = longpoll_timeout
        self._weekly_area_entries = []
        self._last_completed_ts = None
        self._last_state_ts = None
        self._last_error = {}
<<<<<<< HEAD
        self._error_log = {}
        self._api_error_stats = {}
=======
        self._next_request_ts = 0
>>>>>>> 017d4a6c

        async def async_token_refresh() -> str:
            await session.async_ensure_token_valid()
            return session.token["access_token"]

        self._indego_client = IndegoAsyncClient(
            token=session.token["access_token"],
            token_refresh_method=async_token_refresh,
            serial=self._serial,
            session=async_get_clientsession(hass),
            raise_request_exceptions=True
        )
        self._indego_client.set_default_header(HTTP_HEADER_USER_AGENT, user_agent)

    async def async_send_command_to_client(self, command: str):
        """Send a mower command to the Indego client."""
        _LOGGER.debug("Sending command to mower (%s): '%s'", self._serial, command)
        await self._indego_client.put_command(command)

    def _create_entities(self, device_info):
        """Create sub-entities and add them to Hass."""

        _LOGGER.debug("Creating entities")

        for entity_key, entity in ENTITY_DEFINITIONS.items():
            if entity[CONF_TYPE] == SENSOR_TYPE:
                self.entities[entity_key] = IndegoSensor(
                    f"indego_{entity_key}",
                    f"{self._mower_name} {entity[CONF_NAME]}",
                    entity[CONF_ICON],
                    entity[CONF_DEVICE_CLASS],
                    entity[CONF_UNIT_OF_MEASUREMENT],
                    entity[CONF_ATTR],
                    device_info,
                    translation_key=entity[CONF_TRANSLATION_KEY] if CONF_TRANSLATION_KEY in entity else None,
                )
                if entity_key == ENTITY_SERIAL_NUMBER:
                    # Avoid scheduling a state update before the entity is
                    # added to Home Assistant by setting the protected
                    # attribute directly.
                    self.entities[entity_key]._state = self._serial
                elif entity_key == ENTITY_API_ERRORS:
                    # Initialize API error counter with zero
                    self.entities[entity_key]._state = 0
                    self.entities[entity_key].set_attributes({})

            elif entity[CONF_TYPE] == BINARY_SENSOR_TYPE:
                self.entities[entity_key] = IndegoBinarySensor(
                    f"indego_{entity_key}",
                    f"{self._mower_name} {entity[CONF_NAME]}",
                    entity[CONF_ICON],
                    entity[CONF_DEVICE_CLASS],
                    entity[CONF_ATTR],
                    device_info,
                    translation_key=entity[CONF_TRANSLATION_KEY] if CONF_TRANSLATION_KEY in entity else None,
                )

            elif entity[CONF_TYPE] == LAWN_MOWER_TYPE:
                if self._features[CONF_EXPOSE_INDEGO_AS_MOWER]:
                    self.entities[entity_key] = IndegoLawnMower(
                        "indego",
                        self._mower_name,
                        device_info,
                        self
                    )

            elif entity[CONF_TYPE] == VACUUM_TYPE:
                if self._features[CONF_EXPOSE_INDEGO_AS_VACUUM]:
                    self.entities[entity_key] = IndegoVacuum(
                        "indego",
                        self._mower_name,
                        device_info,
                        self
                    )

            elif entity[CONF_TYPE] == CAMERA_TYPE:
                if entity_key == ENTITY_CAMERA:
                    self.entities[entity_key] = IndegoMapCamera(
                        "indego",
                        self._mower_name,
                        device_info,
                        self,
                    )
                else:
                    self.entities[entity_key] = IndegoCamera(
                        "indego_progress",
                        self._mower_name,
                        device_info,
                        self,
                    )

    async def update_generic_data_and_load_platforms(self, load_platforms):
        """Update the generic mower data, so we can create the HA platforms for the Indego component."""
        _LOGGER.debug("Getting generic data for device info.")
        generic_data = await self._update_generic_data()

        device_info = DeviceInfo(
            identifiers={(DOMAIN, self._serial)},
            manufacturer="Bosch",
            name=self._mower_name,
            model=generic_data.bareToolnumber if generic_data else None,
            sw_version=generic_data.alm_firmware_version if generic_data else None,
        )

        self._create_entities(device_info)
        await load_platforms()

        if self._hass.state == CoreState.running:
            # HA has already been started (this probably an integration reload).
            # Perform initial update right away...
            self._hass.async_create_task(self._initial_update())

        else:
            # HA is still starting, delay the initial update...
            self._hass.bus.async_listen_once(
                EVENT_HOMEASSISTANT_STARTED, self._initial_update
            )

        self._hass.bus.async_listen_once(EVENT_HOMEASSISTANT_STOP, self.async_shutdown)

    async def _initial_update(self, _=None):
        """Do the initial update and create all entities."""
        _LOGGER.debug("Starting initial update.")

        self.set_online_state(False)
        await self._create_refresh_state_task()
        await asyncio.gather(*[self.refresh_10m(), self.refresh_24h()])

        try:
            _LOGGER.debug("Refreshing initial operating data.")
            await self._update_operating_data()
        except Exception:
            _LOGGER.exception("Initial call to _update_operating_data failed")

    async def async_shutdown(self, _=None):
        """Remove all future updates, cancel tasks and close the client."""
        if self._shutdown:
            return

        _LOGGER.debug("Starting shutdown.")
        self._shutdown = True

        self._cancel_delayed_refresh_state()

        if self._refresh_state_task:
            self._refresh_state_task.cancel()
            await self._refresh_state_task
            self._refresh_state_task = None

        if self._refresh_10m_remover:
            self._refresh_10m_remover()

        if self._refresh_24h_remover:
            self._refresh_24h_remover()

        if self._unsub_map_timer:
            self._unsub_map_timer()
            self._unsub_map_timer = None

        await self._indego_client.close()
        _LOGGER.debug("Shutdown finished.")

    async def refresh_state(self):
        """Update the state, if necessary update operating data and recall itself."""
        _LOGGER.debug("Refreshing state.")
        self._cancel_delayed_refresh_state()

        update_failed = False
        try:
            await self._update_state(longpoll=(self._update_fail_count is None or self._update_fail_count == 0))
            self._update_fail_count = 0
            mower_state = getattr(self._indego_client.state, "mower_state", "unknown")
            if mower_state == "unknown":
                if self._last_state_ts is None:
                    _LOGGER.debug(
                        "Received unknown state for %s on initial update – refreshing",
                        self._serial,
                    )
                else:
                    _LOGGER.warning(
                        "Received unknown state for %s, last success at %s – refreshing",
                        self._serial,
                        self._last_state_ts,
                    )
                try:
                    await self._update_state(longpoll=False)
                except Exception as exc:  # noqa: BLE001
                    update_failed = True
                    _LOGGER.warning(
                        "Retry after unknown state failed for %s: %s",
                        self._serial,
                        str(exc),
                    )

        except Exception as exc:
            update_failed = True
            _LOGGER.warning(
                "Mower state update failed for %s, reason: %s",
                self._serial,
                str(exc),
            )
            self.set_online_state(False)

        if self._shutdown:
            return

        if update_failed:
            if self._update_fail_count is None:
                self._update_fail_count = 1
            _LOGGER.debug("Delaying next status update with %i seconds due to previous failure...", STATUS_UPDATE_FAILURE_DELAY_TIME[self._update_fail_count])
            when = datetime.now() + timedelta(seconds=STATUS_UPDATE_FAILURE_DELAY_TIME[self._update_fail_count])
            self._update_fail_count = min(self._update_fail_count + 1, len(STATUS_UPDATE_FAILURE_DELAY_TIME) - 1)
            self._unsub_refresh_state = async_track_point_in_time(self._hass, self._create_refresh_state_task, when)
            return

        if self._indego_client.state:
            state = self._indego_client.state.state
            if (500 <= state <= 799) or (state in (257, 260)):
                try:
                    _LOGGER.debug("Refreshing operating data.")
                    await self._update_operating_data()

                except Exception as exc:
                    _LOGGER.warning(
                        "Mower operating data update failed for %s, reason: %s",
                        self._serial,
                        str(exc),
                    )

            if self._indego_client.state.error != self._latest_alert:
                self._latest_alert = self._indego_client.state.error
                try:
                    _LOGGER.debug("Refreshing alerts, to get new alert.")
                    await self._update_alerts()

                except Exception as exc:
                    _LOGGER.warning(
                        "Mower alerts update failed for %s, reason: %s",
                        self._serial,
                        str(exc),
                    )

        await self._create_refresh_state_task()

    async def _create_refresh_state_task(self, event=None):
        """Create a task to refresh the mower state."""
        self._refresh_state_task = self._hass.async_create_task(self.refresh_state())

    def _cancel_delayed_refresh_state(self):
        """Cancel a delayed refresh state callback (if any exists)."""
        if self._unsub_refresh_state is None:
            return

        self._unsub_refresh_state()
        self._unsub_refresh_state = None

    def _warn_once(self, msg: str, *args) -> None:
        """Log a warning only if more than 60 seconds passed since last time."""
        key = msg % args if args else msg
        now = time.time()
        last = self._last_error.get(key)
        if last is None or now - last > 60:
            _LOGGER.warning(msg, *args)
            self._last_error[key] = now

<<<<<<< HEAD
    def _log_api_error(self, err_type: str, msg: str, exc: Exception | None = None) -> None:
        """Log stack traces throttled per error type and count occurrences."""
        info = self._error_log.get(err_type, {"last": 0, "count": 0})
        now = time.time()
        if now - info["last"] > API_ERROR_LOG_INTERVAL:
            if info["count"]:
                _LOGGER.warning("%s occurred %i more times", err_type, info["count"])
            if exc is not None:
                _LOGGER.exception(msg)
            else:
                _LOGGER.warning(msg)
            info = {"last": now, "count": 0}
        else:
            info["count"] += 1
        self._error_log[err_type] = info
        self._api_error_stats[err_type] = self._api_error_stats.get(err_type, 0) + 1
=======
    def _in_cooldown(self) -> bool:
        """Return True if requests are currently rate limited."""
        return time.time() < self._next_request_ts

    def _handle_rate_limit(self, exc: ClientResponseError) -> None:
        """Process HTTP 429 errors and set cooldown."""
        retry_after = exc.headers.get("Retry-After") if exc.headers else None
        delay = RETRY_AFTER_DEFAULT
        if retry_after:
            try:
                delay = int(retry_after)
            except ValueError:
                try:
                    delay_dt = parsedate_to_datetime(retry_after)
                    delay = max(0, (delay_dt - datetime.utcnow()).total_seconds())
                except Exception:  # noqa: BLE001
                    delay = RETRY_AFTER_DEFAULT
        self._next_request_ts = time.time() + delay
        self._warn_once(
            "Rate limit reached for %s, delaying API calls for %s seconds",
            self._serial,
            int(delay),
        )
>>>>>>> 017d4a6c

    async def refresh_10m(self, _=None):
        """Refresh Indego sensors every 10m."""
        _LOGGER.debug("Refreshing 10m.")

        results = await asyncio.gather(
            *[
                self._update_generic_data(),
                self._update_alerts(),
                self._update_last_completed_mow(),
                self._update_next_mow(),
                self._update_forecast(),
            ],
            return_exceptions=True,
        )

        next_refresh = 600
        for index, res in enumerate(results):
            if res and isinstance(res, BaseException):
                try:
                    raise res
                except Exception as exc:
                    _LOGGER.warning(
                        "Error %s for index %i while performing 10m update for %s",
                        str(exc),
                        index,
                        self._serial,
                    )
        await self._update_api_error_sensor()

        self._refresh_10m_remover = async_call_later(
            self._hass, next_refresh, self.refresh_10m
        )

    async def refresh_24h(self, _=None):
        """Refresh Indego sensors every 24h."""
        _LOGGER.debug("Refreshing 24h.")

        try:
            await self._update_updates_available()

        except Exception as exc:
            _LOGGER.warning(
                "Error %s while performing 24h update for %s", str(exc), self._serial
            )

        self._refresh_24h_remover = async_call_later(self._hass, 86400, self.refresh_24h)

    def map_path(self):
        return f"/config/www/indego_map_{self._serial}.svg"

    async def download_and_store_map(self) -> None:
        """Download the current map from the mower and save it locally."""
        try:
            svg_bytes = await self._indego_client.get(f"alms/{self._serial}/map")
            if svg_bytes:
                path = self.map_path()
                os.makedirs(os.path.dirname(path), exist_ok=True)
                try:
                    async with aiofiles.open(path, "wb") as f:
                        await f.write(svg_bytes)
                    _LOGGER.info("Map saved in %s", path)
                except OSError as exc:
                    self._warn_once(
                        "Error during saving the map [%s]: %s", self._serial, exc
                    )
        except ClientResponseError as exc:
            _LOGGER.warning(
                "Map download for %s failed: HTTP %s - %s",
                self._serial,
                exc.status,
                exc.message,
            )
        except Exception as e:  # noqa: BLE001
            self._warn_once("Error during saving the map [%s]: %s", self._serial, e)

    async def start_periodic_position_update(self, interval: int | None = None):
        if interval is None:
            interval = self._position_interval

        if self._unsub_map_timer:
            self._unsub_map_timer()

        self._current_position_interval = interval
        self._unsub_map_timer = async_track_time_interval(
            self._hass, self._check_position_and_state, timedelta(seconds=interval)
        )

    async def _check_position_and_state(self, now):
        delays = [0, 1, 2, 4, 8]
        if self._in_cooldown():
            _LOGGER.debug(
                "Skipping position update for %s due to cooldown", self._serial
            )
            return
        delays = [0, 1, 2, 4]
        for attempt, delay in enumerate(delays, 1):
            if delay:
                await asyncio.sleep(delay)
            try:
                await asyncio.wait_for(
                    self._indego_client.update_state(
                        force=True, longpoll_timeout=self._longpoll_timeout
                    ),
                    timeout=self._state_update_timeout,
                )
                break
            except ClientResponseError as exc:
                if exc.status in (502, 429) and attempt < len(delays):
                if exc.status == 429:
                    self._handle_rate_limit(exc)
                    return
                if exc.status == 502:
                    if attempt == len(delays):
                        self._log_api_error("502", "Failed to update state for %s due to HTTP 502" % self._serial, exc)
                        return
                    continue
<<<<<<< HEAD
                if exc.status == 429:
                    self._log_api_error("429", "Failed to update state for %s due to HTTP 429" % self._serial, exc)
                    return
                raise
=======
                self._api_error_count += 1
                self.entities[ENTITY_API_ERRORS].state = self._api_error_count
                _LOGGER.warning(
                    "Failed to update state for %s due to HTTP %s",
                    self._serial,
                    exc.status,
                )
                return
>>>>>>> 017d4a6c
            except asyncio.TimeoutError:
                self._log_api_error("timeout", "Timeout on update_state() for %s – mower not available or too slow" % self._serial)
                return
            except Exception as exc:
                self._log_api_error("other", "Error on update_state() for %s – actual mower_state=%s" % (self._serial, self._last_state), exc)
                return
        try:
            await asyncio.wait_for(
                self._indego_client.update_state(
                    force=True, longpoll_timeout=self._longpoll_timeout
                ),
                timeout=self._state_update_timeout,
            )
        except ClientResponseError as exc:
            if exc.status == 429:
                self._handle_rate_limit(exc)
                return
            raise
        except asyncio.TimeoutError:
            self._log_api_error(
                "timeout",
                "Timeout on update_state() for %s – mower not available or too slow" % self._serial,
            )
            return
        except Exception as e:
            self._log_api_error(
                "other",
                "Error on update_state() for %s – actual mower_state=%s" % (self._serial, self._last_state),
                e,
            )
            return

        state = self._indego_client.state
        if not state:
            self._warn_once("Received invalid state from mower")
            return

        mower_state = getattr(state, "mower_state", "unknown")
        if mower_state == "unknown":
            if self._last_state_ts is None:
                _LOGGER.debug(
                    "Received unknown state for %s on initial update – refreshing",
                    self._serial,
                )
            else:
                _LOGGER.warning(
                    "Received unknown state for %s, last success at %s – refreshing",
                    self._serial,
                    self._last_state_ts,
                )
            try:
                await self._update_state(longpoll=False)
            except Exception as exc:  # noqa: BLE001
                self._log_api_error(
                    "other",
                    "Retrying state refresh failed for %s: %s" % (self._serial, exc),
                    exc,
                )
                return
            state = self._indego_client.state
            if not state:
                _LOGGER.warning("Received invalid state from mower after retry")
                return
            mower_state = getattr(state, "mower_state", "unknown")

        xpos = getattr(state, "svg_xPos", None)
        ypos = getattr(state, "svg_yPos", None)
        self._last_state = mower_state
        if mower_state != "unknown":
            self._last_state_ts = last_updated_now()

        if self._adaptive_updates:
            desired_interval = 60 if mower_state == "docked" else self._position_interval
            if desired_interval != self._current_position_interval:
                await self.start_periodic_position_update(desired_interval)

        if mower_state == "docked":
            _LOGGER.debug("Mower is docked - no position updates")
            return

        if xpos is not None and ypos is not None:
            if (xpos, ypos) != self._last_position:
                _LOGGER.info("Position changed: x=%s, y=%s", xpos, ypos)
                self._last_position = (xpos, ypos)
                for entity in self.entities.values():
                    if hasattr(entity, "refresh_map"):
                        await entity.refresh_map(mower_state)
    
    async def _update_operating_data(self):
        if self._in_cooldown():
            _LOGGER.debug(
                "Skipping operating data update for %s due to cooldown", self._serial
            )
            return
        try:
            await self._indego_client.update_operating_data()
        except (asyncio.TimeoutError, asyncio.CancelledError) as exc:
            self._log_api_error(
                "timeout",
                "Timeout while updating operating data for %s. This usually means the mower did not respond in time: %s" % (self._serial, exc),
                exc,
            )
            return
        except ClientResponseError as exc:
            if exc.status == 429:
                self._handle_rate_limit(exc)
                return
            _LOGGER.warning(
                "Failed to update operating data for %s: HTTP %s - %s",
                self._serial,
                exc.status,
                exc.message,
            )
            return
        except Exception as exc:  # noqa: BLE001
            self._log_api_error(
                "other",
                "Failed to update operating data for %s: %s" % (self._serial, exc),
                exc,
            )
            return

        _LOGGER.debug("Updating operating data")
        if self._indego_client.operating_data:
            self.entities[ENTITY_BATTERY].state = self._indego_client.operating_data.battery.percent_adjusted

            if ENTITY_VACUUM in self.entities:
                self.entities[ENTITY_VACUUM].battery_level = self._indego_client.operating_data.battery.percent_adjusted

            self.entities[ENTITY_GARDEN_SIZE].state = self._indego_client.operating_data.garden.size

            self.entities[ENTITY_AMBIENT_TEMP].state = (
                self._indego_client.operating_data.battery.ambient_temp
            )
            self.entities[ENTITY_BATTERY_TEMP].state = (
                self._indego_client.operating_data.battery.battery_temp
            )

            self.entities[ENTITY_BATTERY].add_attributes(
                {
                    "last_updated": last_updated_now(),
                    "voltage_V": self._indego_client.operating_data.battery.voltage,
                    "discharge_Ah": self._indego_client.operating_data.battery.discharge,
                    "cycles": self._indego_client.operating_data.battery.cycles,
                    f"battery_temp_{UnitOfTemperature.CELSIUS}": self._indego_client.operating_data.battery.battery_temp,
                    f"ambient_temp_{UnitOfTemperature.CELSIUS}": self._indego_client.operating_data.battery.ambient_temp,
                }
            )

            runtime = self._indego_client.operating_data.runtime
            self.entities[ENTITY_TOTAL_OPERATION_TIME].state = runtime.total.operate
            self.entities[ENTITY_TOTAL_MOWING_TIME].state = runtime.total.cut
            self.entities[ENTITY_TOTAL_CHARGING_TIME].state = runtime.total.charge

            self.entities[ENTITY_BATTERY_CYCLES].state = self._indego_client.operating_data.battery.cycles

            if runtime.session.operate:
                sessions = runtime.total.operate / (runtime.session.operate / 60)
                if sessions:
                    avg = runtime.total.cut / sessions
                    self.entities[ENTITY_AVERAGE_MOW_TIME].state = round(avg * 60, 1)
            if hasattr(self, "_weekly_area_entries"):
                total_area = sum(float(a) for t, a in self._weekly_area_entries)
                self.entities[ENTITY_WEEKLY_AREA].state = total_area

    def set_online_state(self, online: bool):
        _LOGGER.debug("Set online state: %s", online)

        self.entities[ENTITY_ONLINE].state = online
        self.entities[ENTITY_MOWER_STATE].set_cloud_connection_state(online)
        self.entities[ENTITY_MOWER_STATE_DETAIL].set_cloud_connection_state(online)

        if ENTITY_VACUUM in self.entities:
            self.entities[ENTITY_VACUUM].set_cloud_connection_state(online)

        if ENTITY_LAWN_MOWER in self.entities:
            self.entities[ENTITY_LAWN_MOWER].set_cloud_connection_state(online)

    async def _update_state(self, longpoll: bool = True):
        delays = [0, 1, 2, 4, 8]
        if self._in_cooldown():
            _LOGGER.debug("Skipping state update for %s due to cooldown", self._serial)
            return
        try:
            await asyncio.wait_for(
                self._indego_client.update_state(
                    longpoll=longpoll, longpoll_timeout=self._longpoll_timeout
                ),
                timeout=self._state_update_timeout,
            )
        except ClientResponseError as exc:
            if exc.status == 429:
                self._handle_rate_limit(exc)
                return
            raise
        delays = [0, 1, 2, 4]
        for attempt, delay in enumerate(delays, 1):
            if delay:
                await asyncio.sleep(delay)
            try:
                await asyncio.wait_for(
                    self._indego_client.update_state(
                        longpoll=longpoll, longpoll_timeout=self._longpoll_timeout
                    ),
                    timeout=self._state_update_timeout,
                )
                break
            except ClientResponseError as exc:
                if exc.status in (502, 429) and attempt < len(delays):
                if exc.status == 429:
                    self._handle_rate_limit(exc)
                    return
                if exc.status == 502:
                    if attempt == len(delays):
                        self._log_api_error("502", "Failed to update state for %s due to HTTP 502" % self._serial, exc)
                        raise
                    continue
<<<<<<< HEAD
                if exc.status == 429:
                    self._log_api_error("429", "Failed to update state for %s due to HTTP 429" % self._serial, exc)
                    raise
=======
                self._api_error_count += 1
                self.entities[ENTITY_API_ERRORS].state = self._api_error_count
                self._warn_once(
                    "Error while updating state for %s: HTTP %s",
                    self._serial,
                    exc.status,
                )
                raise
            except Exception as exc:
                self._warn_once(
                    "Error while updating state for %s: %s",
                    self._serial,
                    exc,
                )
>>>>>>> 017d4a6c
                raise
        try:
            await asyncio.wait_for(
                self._indego_client.update_state(
                    longpoll=longpoll, longpoll_timeout=self._longpoll_timeout
                ),
                timeout=self._state_update_timeout,
            )
        except ClientResponseError as exc:
            if exc.status == 429:
                self._handle_rate_limit(exc)
                return
            raise
        except Exception as exc:
            self._log_api_error("other", "Error while updating state for %s: %s" % (self._serial, exc), exc)
            raise

        if self._shutdown:
            return

        if not self._indego_client.state:
            self.set_online_state(False)
            return  # State update failed

        # Refresh Camera map if Position is available
        new_x = self._indego_client.state.svg_xPos
        new_y = self._indego_client.state.svg_yPos
        mower_state = getattr(self._indego_client.state, "mower_state", "unknown")

        if mower_state != "unknown":
            self._last_state_ts = last_updated_now()

        if new_x is not None and new_y is not None:
            for entity in self.entities.values():
                if hasattr(entity, "refresh_map"):
                    await entity.refresh_map(mower_state)
        
        self.set_online_state(self._indego_client.online)
        self.entities[ENTITY_MOWER_STATE].state = self._indego_client.state_description
        self.entities[ENTITY_MOWER_STATE_DETAIL].state = self._indego_client.state_description_detail
        self.entities[ENTITY_LAWN_MOWED].state = self._indego_client.state.mowed
        self.entities[ENTITY_RUNTIME].state = self._indego_client.state.runtime.total.cut
        self.entities[ENTITY_BATTERY].charging = (
            True if self._indego_client.state_description_detail == "Charging" else False
        )

        self.entities[ENTITY_MOWER_STATE].add_attributes(
            {
                "last_updated": last_updated_now()
            }
        )

        self.entities[ENTITY_MOWER_STATE_DETAIL].add_attributes(
            {
                "last_updated": last_updated_now(),
                "state_number": self._indego_client.state.state,
                "state_description": self._indego_client.state_description_detail,
            }
        )

        self.entities[ENTITY_LAWN_MOWED].add_attributes(
            {
                "last_updated": last_updated_now(),
                "last_session_operation_min": self._indego_client.state.runtime.session.operate,
                "last_session_cut_min": self._indego_client.state.runtime.session.cut,
                "last_session_charge_min": self._indego_client.state.runtime.session.charge,
            }
        )

        self.entities[ENTITY_RUNTIME].add_attributes(
            {
                "total_operation_time_h": self._indego_client.state.runtime.total.operate,
                "total_mowing_time_h": self._indego_client.state.runtime.total.cut,
                "total_charging_time_h": self._indego_client.state.runtime.total.charge,
            }
        )

        runtime = self._indego_client.state.runtime
        if runtime.session.operate:
            sessions = runtime.total.operate / (runtime.session.operate / 60)
            if sessions:
                avg = runtime.total.cut / sessions
                self.entities[ENTITY_AVERAGE_MOW_TIME].state = round(avg * 60, 1)

        if hasattr(self, "_weekly_area_entries"):
            total_area = sum(float(a) for t, a in self._weekly_area_entries)
            self.entities[ENTITY_WEEKLY_AREA].state = total_area

        if ENTITY_VACUUM in self.entities:
            self.entities[ENTITY_VACUUM].indego_state = self._indego_client.state.state
            self.entities[ENTITY_VACUUM].battery_charging = self.entities[ENTITY_BATTERY].charging

        if ENTITY_LAWN_MOWER in self.entities:
            self.entities[ENTITY_LAWN_MOWER].indego_state = self._indego_client.state.state

    async def _update_generic_data(self):
        if self._in_cooldown():
            _LOGGER.debug(
                "Skipping generic data update for %s due to cooldown", self._serial
            )
            return
        try:
            await self._indego_client.update_generic_data()
        except ClientResponseError as exc:
            if exc.status == 429:
                self._handle_rate_limit(exc)
                return
            raise

        if self._indego_client.generic_data:
            if ENTITY_MOWING_MODE in self.entities:
                self.entities[
                    ENTITY_MOWING_MODE
                ].state = self._indego_client.generic_data.mowing_mode_description

            if ENTITY_FIRMWARE in self.entities:
                self.entities[ENTITY_FIRMWARE].state = (
                    self._indego_client.generic_data.alm_firmware_version
                )

        return self._indego_client.generic_data

    async def _update_alerts(self):
        if self._in_cooldown():
            _LOGGER.debug(
                "Skipping alerts update for %s due to cooldown", self._serial
            )
            return
        try:
            await self._indego_client.update_alerts()
        except ClientResponseError as exc:
            if exc.status == 429:
                self._handle_rate_limit(exc)
                return
            raise

        self.entities[ENTITY_ALERT].state = self._indego_client.alerts_count > 0

        if self._indego_client.alerts:
            self.entities[ENTITY_ALERT].add_attributes(
                {
                    "alerts_count": self._indego_client.alerts_count,
                    "last_alert_error_code": self._indego_client.alerts[0].error_code,
                    "last_alert_message": self._indego_client.alerts[0].message,
                    "last_alert_date": format_indego_date(self._indego_client.alerts[0].date),
                    "last_alert_read": self._indego_client.alerts[0].read_status,
                }, False
            )

            # It's not recommended to track full alerts, disabled by default.
            # See the developer docs: https://developers.home-assistant.io/docs/core/entity/
            if self._features[CONF_SHOW_ALL_ALERTS]:
                alert_index = 0
                for index, alert in enumerate(self._indego_client.alerts):
                    self.entities[ENTITY_ALERT].add_attributes({
                        ("alert_%i" % index): "%s: %s" % (format_indego_date(alert.date), alert.message)
                    }, False)
                    alert_index = index

                # Clear any other alerts that no longer exist.
                alert_index += 1
                while self.entities[ENTITY_ALERT].clear_attribute("alert_%i" % alert_index, False):
                    alert_index += 1

            self.entities[ENTITY_ALERT].async_schedule_update_ha_state()

        else:
            self.entities[ENTITY_ALERT].set_attributes(
                {
                    "alerts_count": self._indego_client.alerts_count
                }
            )

    async def _update_updates_available(self):
        if self._in_cooldown():
            _LOGGER.debug(
                "Skipping update check for %s due to cooldown", self._serial
            )
            return
        try:
            await self._indego_client.update_updates_available()
        except ClientResponseError as exc:
            if exc.status == 429:
                self._handle_rate_limit(exc)
                return
            raise

        self.entities[ENTITY_UPDATE_AVAILABLE].state = self._indego_client.update_available

    async def _update_last_completed_mow(self):
        if self._in_cooldown():
            _LOGGER.debug(
                "Skipping last completed mow update for %s due to cooldown",
                self._serial,
            )
            return
        try:
            await self._indego_client.update_last_completed_mow()
        except ClientResponseError as exc:
            if exc.status == 429:
                self._handle_rate_limit(exc)
                return
            raise

        if self._indego_client.last_completed_mow:
            self.entities[
                ENTITY_LAST_COMPLETED
            ].state = self._indego_client.last_completed_mow.isoformat()

            self.entities[ENTITY_LAWN_MOWED].add_attributes(
                {
                    "last_completed_mow": format_indego_date(self._indego_client.last_completed_mow)
                }
            )

            if self._last_completed_ts != self._indego_client.last_completed_mow:
                self._last_completed_ts = self._indego_client.last_completed_mow
                size = self.entities[ENTITY_GARDEN_SIZE].state
                if size is not None:
                    try:
                        size_val = float(size)
                    except (TypeError, ValueError):
                        _LOGGER.debug("Invalid garden size value: %s", size)
                        size_val = None
                    if size_val is not None:
                        self._weekly_area_entries.append((self._last_completed_ts, size_val))
                        week_ago = utcnow() - timedelta(days=7)
                        self._weekly_area_entries = [ (t, a) for t, a in self._weekly_area_entries if t >= week_ago ]

    async def _update_next_mow(self):
        if self._in_cooldown():
            _LOGGER.debug("Skipping next mow update for %s due to cooldown", self._serial)
            return
        try:
            await self._indego_client.update_next_mow()
        except ClientResponseError as exc:
            if exc.status == 429:
                self._handle_rate_limit(exc)
                return
            _LOGGER.warning(
                "Failed to update next mow for %s: HTTP %s - %s",
                self._serial,
                exc.status,
                exc.message,
            )
            return
        except Exception as exc:
            self._log_api_error(
                "other",
                "Failed to update next mow for %s: %s" % (self._serial, exc),
                exc,
            )
            return

        if self._indego_client.next_mow:
            self.entities[ENTITY_NEXT_MOW].state = self._indego_client.next_mow.isoformat()

            next_mow = format_indego_date(self._indego_client.next_mow)

            self.entities[ENTITY_NEXT_MOW].add_attributes(
                {"next_mow": next_mow}
            )

            self.entities[ENTITY_LAWN_MOWED].add_attributes(
                {"next_mow": next_mow}
            )

    async def _update_forecast(self):
        if self._in_cooldown():
            _LOGGER.debug("Skipping forecast update for %s due to cooldown", self._serial)
            return
        try:
            await self._indego_client.update_predictive_calendar()
        except ClientResponseError as exc:
            if exc.status == 429:
                self._handle_rate_limit(exc)
                return
            raise

        if self._indego_client.predictive_calendar:
            calendar = self._indego_client.predictive_calendar
            forecast = calendar[0] if isinstance(calendar, list) else calendar

            if isinstance(forecast, dict):
                recommendation = forecast.get("recommendation")
                rain_chance = forecast.get("rainChance")
                next_start = forecast.get("nextStart")
            else:
                recommendation = getattr(forecast, "recommendation", None)
                rain_chance = getattr(forecast, "rainChance", None)
                next_start = getattr(forecast, "nextStart", None)

            self.entities[ENTITY_FORECAST].state = recommendation

            self.entities[ENTITY_FORECAST].set_attributes(
                {
                    "rain_probability": rain_chance,
                    "recommended_next_mow": next_start,
                }
            )

    async def _update_api_error_sensor(self, _=None):
        """Update the API error sensor with aggregated counts."""
        if ENTITY_API_ERRORS not in self.entities:
            return
        self.entities[ENTITY_API_ERRORS].state = sum(self._api_error_stats.values())
        self.entities[ENTITY_API_ERRORS].set_attributes(dict(self._api_error_stats))

    @property
    def serial(self) -> str:
        return self._serial

    @property
    def client(self) -> IndegoAsyncClient:
        return self._indego_client

    @property
    def progress_line_width(self) -> int:
        return self._progress_line_width

    @property
    def progress_line_color(self) -> str:
        return self._progress_line_color<|MERGE_RESOLUTION|>--- conflicted
+++ resolved
@@ -604,12 +604,9 @@
         self._last_completed_ts = None
         self._last_state_ts = None
         self._last_error = {}
-<<<<<<< HEAD
         self._error_log = {}
         self._api_error_stats = {}
-=======
         self._next_request_ts = 0
->>>>>>> 017d4a6c
 
         async def async_token_refresh() -> str:
             await session.async_ensure_token_valid()
@@ -875,7 +872,6 @@
             _LOGGER.warning(msg, *args)
             self._last_error[key] = now
 
-<<<<<<< HEAD
     def _log_api_error(self, err_type: str, msg: str, exc: Exception | None = None) -> None:
         """Log stack traces throttled per error type and count occurrences."""
         info = self._error_log.get(err_type, {"last": 0, "count": 0})
@@ -892,7 +888,6 @@
             info["count"] += 1
         self._error_log[err_type] = info
         self._api_error_stats[err_type] = self._api_error_stats.get(err_type, 0) + 1
-=======
     def _in_cooldown(self) -> bool:
         """Return True if requests are currently rate limited."""
         return time.time() < self._next_request_ts
@@ -916,7 +911,6 @@
             self._serial,
             int(delay),
         )
->>>>>>> 017d4a6c
 
     async def refresh_10m(self, _=None):
         """Refresh Indego sensors every 10m."""
@@ -1034,12 +1028,10 @@
                         self._log_api_error("502", "Failed to update state for %s due to HTTP 502" % self._serial, exc)
                         return
                     continue
-<<<<<<< HEAD
                 if exc.status == 429:
                     self._log_api_error("429", "Failed to update state for %s due to HTTP 429" % self._serial, exc)
                     return
                 raise
-=======
                 self._api_error_count += 1
                 self.entities[ENTITY_API_ERRORS].state = self._api_error_count
                 _LOGGER.warning(
@@ -1048,7 +1040,6 @@
                     exc.status,
                 )
                 return
->>>>>>> 017d4a6c
             except asyncio.TimeoutError:
                 self._log_api_error("timeout", "Timeout on update_state() for %s – mower not available or too slow" % self._serial)
                 return
@@ -1266,11 +1257,9 @@
                         self._log_api_error("502", "Failed to update state for %s due to HTTP 502" % self._serial, exc)
                         raise
                     continue
-<<<<<<< HEAD
                 if exc.status == 429:
                     self._log_api_error("429", "Failed to update state for %s due to HTTP 429" % self._serial, exc)
                     raise
-=======
                 self._api_error_count += 1
                 self.entities[ENTITY_API_ERRORS].state = self._api_error_count
                 self._warn_once(
@@ -1285,7 +1274,6 @@
                     self._serial,
                     exc,
                 )
->>>>>>> 017d4a6c
                 raise
         try:
             await asyncio.wait_for(
