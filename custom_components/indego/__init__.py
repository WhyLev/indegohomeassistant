"""Bosch Indego Mower integration."""
from typing import Optional
import asyncio
import logging
import time
import aiofiles
import os
from datetime import datetime, timedelta
from email.utils import parsedate_to_datetime
from aiohttp.client_exceptions import ClientResponseError

import homeassistant.util.dt
import voluptuous as vol
from homeassistant.core import HomeAssistant, CoreState
from homeassistant.exceptions import HomeAssistantError, ConfigEntryAuthFailed
from homeassistant.config_entries import ConfigEntry
from homeassistant.const import (
    CONF_DEVICE_CLASS,
    CONF_ICON,
    CONF_ID,
    CONF_NAME,
    CONF_TYPE,
    CONF_UNIT_OF_MEASUREMENT,
    EVENT_HOMEASSISTANT_STARTED,
    EVENT_HOMEASSISTANT_STOP,
    STATE_ON,
    STATE_UNKNOWN,
    UnitOfTemperature,
)
from homeassistant.components.binary_sensor import BinarySensorDeviceClass
from homeassistant.components.sensor import SensorDeviceClass
from homeassistant.helpers import config_validation as cv
from homeassistant.helpers.event import async_call_later
from homeassistant.util.dt import utcnow
from homeassistant.helpers.entity import DeviceInfo
from homeassistant.helpers.aiohttp_client import async_get_clientsession
from homeassistant.helpers.config_entry_oauth2_flow import async_get_config_entry_implementation
from homeassistant.helpers.event import async_track_point_in_time
from homeassistant.helpers.event import async_track_time_interval
from pyIndego import IndegoAsyncClient
from svgutils.transform import fromstring

from .api import IndegoOAuth2Session
from .binary_sensor import IndegoBinarySensor
from .vacuum import IndegoVacuum
from .lawn_mower import IndegoLawnMower
from .const import *
from .sensor import IndegoSensor
from .camera import IndegoCamera, IndegoMapCamera

_LOGGER = logging.getLogger(__name__)

SERVICE_SCHEMA_COMMAND = vol.Schema({
    vol.Optional(CONF_MOWER_SERIAL): cv.string,
    vol.Required(CONF_SEND_COMMAND): cv.string
})

SERVICE_SCHEMA_SMARTMOWING = vol.Schema({
    vol.Optional(CONF_MOWER_SERIAL): cv.string,
    vol.Required(CONF_SMARTMOWING): cv.string
})

SERVICE_SCHEMA_DELETE_ALERT = vol.Schema({
    vol.Optional(CONF_MOWER_SERIAL): cv.string,
    vol.Required(SERVER_DATA_ALERT_INDEX): cv.positive_int
})

SERVICE_SCHEMA_DELETE_ALERT_ALL = vol.Schema({
    vol.Optional(CONF_MOWER_SERIAL): cv.string
})

SERVICE_SCHEMA_READ_ALERT = vol.Schema({
    vol.Optional(CONF_MOWER_SERIAL): cv.string,
    vol.Required(SERVER_DATA_ALERT_INDEX): cv.positive_int
})

SERVICE_SCHEMA_READ_ALERT_ALL = vol.Schema({
    vol.Optional(CONF_MOWER_SERIAL): cv.string
})

SERVICE_SCHEMA_DOWNLOAD_MAP = vol.Schema({
    vol.Required(CONF_MOWER_SERIAL): cv.string
})

SERVICE_SCHEMA_REFRESH = vol.Schema({
    vol.Optional(CONF_MOWER_SERIAL): cv.string
})


def FUNC_ICON_MOWER_ALERT(state):
    if state:
        if int(state) > 0 or state == STATE_ON:
            return "mdi:alert-outline"
    return "mdi:check-circle-outline"


ENTITY_DEFINITIONS = {
    ENTITY_ONLINE: {
        CONF_TYPE: BINARY_SENSOR_TYPE,
        CONF_NAME: "online",
        CONF_ICON: "mdi:cloud-check",
        CONF_DEVICE_CLASS: BinarySensorDeviceClass.CONNECTIVITY,
        CONF_ATTR: [],
    },
    ENTITY_UPDATE_AVAILABLE: {
        CONF_TYPE: BINARY_SENSOR_TYPE,
        CONF_NAME: "update available",
        CONF_ICON: "mdi:download-outline",
        CONF_DEVICE_CLASS: BinarySensorDeviceClass.UPDATE,
        CONF_ATTR: [],
    },
    ENTITY_ALERT: {
        CONF_TYPE: BINARY_SENSOR_TYPE,
        CONF_NAME: "alert",
        CONF_ICON: FUNC_ICON_MOWER_ALERT,
        CONF_DEVICE_CLASS: BinarySensorDeviceClass.PROBLEM,
        CONF_ATTR: ["alerts_count"],
        CONF_TRANSLATION_KEY: "indego_alert",
    },
    ENTITY_MOWER_STATE: {
        CONF_TYPE: SENSOR_TYPE,
        CONF_NAME: "mower state",
        CONF_ICON: "mdi:robot-mower-outline",
        CONF_DEVICE_CLASS: None,
        CONF_UNIT_OF_MEASUREMENT: None,
        CONF_ATTR: ["last_updated"],
        CONF_TRANSLATION_KEY: "mower_state",
    },
    ENTITY_MOWER_STATE_DETAIL: {
        CONF_TYPE: SENSOR_TYPE,
        CONF_NAME: "mower state detail",
        CONF_ICON: "mdi:robot-mower-outline",
        CONF_DEVICE_CLASS: None,
        CONF_UNIT_OF_MEASUREMENT: None,
        CONF_ATTR: [
            "last_updated",
            "state_number",
            "state_description",
        ],
        CONF_TRANSLATION_KEY: "mower_state_detail",
    },
    ENTITY_BATTERY: {
        CONF_TYPE: SENSOR_TYPE,
        CONF_NAME: "battery %",
        CONF_ICON: "battery",
        CONF_DEVICE_CLASS: SensorDeviceClass.BATTERY,
        CONF_UNIT_OF_MEASUREMENT: "%",
        CONF_ATTR: [
            "last_updated",
            "voltage_V",
            "discharge_Ah",
            "cycles",
            f"battery_temp_{UnitOfTemperature.CELSIUS}",
            f"ambient_temp_{UnitOfTemperature.CELSIUS}",
        ],
    },
    ENTITY_AMBIENT_TEMP: {
        CONF_TYPE: SENSOR_TYPE,
        CONF_NAME: "ambient temperature",
        CONF_ICON: "mdi:thermometer",
        CONF_DEVICE_CLASS: SensorDeviceClass.TEMPERATURE,
        CONF_UNIT_OF_MEASUREMENT: UnitOfTemperature.CELSIUS,
        CONF_ATTR: [],
    },
    ENTITY_BATTERY_TEMP: {
        CONF_TYPE: SENSOR_TYPE,
        CONF_NAME: "battery temperature",
        CONF_ICON: "mdi:thermometer",
        CONF_DEVICE_CLASS: SensorDeviceClass.TEMPERATURE,
        CONF_UNIT_OF_MEASUREMENT: UnitOfTemperature.CELSIUS,
        CONF_ATTR: [],
    },
    ENTITY_LAWN_MOWED: {
        CONF_TYPE: SENSOR_TYPE,
        CONF_NAME: "lawn mowed",
        CONF_ICON: "mdi:grass",
        CONF_DEVICE_CLASS: None,
        CONF_UNIT_OF_MEASUREMENT: "%",
        CONF_ATTR: [
            "last_updated",
            "last_completed_mow",
            "next_mow",
            "last_session_operation_min",
            "last_session_cut_min",
            "last_session_charge_min",
        ],
    },
    ENTITY_LAST_COMPLETED: {
        CONF_TYPE: SENSOR_TYPE,
        CONF_NAME: "last completed",
        CONF_ICON: "mdi:calendar-check",
        CONF_DEVICE_CLASS: SensorDeviceClass.TIMESTAMP,
        CONF_UNIT_OF_MEASUREMENT: None,
        CONF_ATTR: [],
    },
    ENTITY_NEXT_MOW: {
        CONF_TYPE: SENSOR_TYPE,
        CONF_NAME: "next mow",
        CONF_ICON: "mdi:calendar-clock",
        CONF_DEVICE_CLASS: SensorDeviceClass.TIMESTAMP,
        CONF_UNIT_OF_MEASUREMENT: None,
        CONF_ATTR: [],
    },
    ENTITY_FORECAST: {
        CONF_TYPE: SENSOR_TYPE,
        CONF_NAME: "forecast",
        CONF_ICON: "mdi:weather-partly-cloudy",
        CONF_DEVICE_CLASS: None,
        CONF_UNIT_OF_MEASUREMENT: None,
        CONF_ATTR: ["rain_probability", "recommended_next_mow"],
    },
    ENTITY_BATTERY_CYCLES: {
        CONF_TYPE: SENSOR_TYPE,
        CONF_NAME: "battery cycles",
        CONF_ICON: "mdi:counter",
        CONF_DEVICE_CLASS: None,
        CONF_UNIT_OF_MEASUREMENT: None,
        CONF_ATTR: [],
    },
    ENTITY_AVERAGE_MOW_TIME: {
        CONF_TYPE: SENSOR_TYPE,
        CONF_NAME: "average mow time",
        CONF_ICON: "mdi:timer-outline",
        CONF_DEVICE_CLASS: None,
        CONF_UNIT_OF_MEASUREMENT: "min",
        CONF_ATTR: [],
    },
    ENTITY_WEEKLY_AREA: {
        CONF_TYPE: SENSOR_TYPE,
        CONF_NAME: "weekly mowed area",
        CONF_ICON: "mdi:chart-areaspline",
        CONF_DEVICE_CLASS: None,
        CONF_UNIT_OF_MEASUREMENT: "m²",
        CONF_ATTR: [],
    },
    ENTITY_API_ERRORS: {
        CONF_TYPE: SENSOR_TYPE,
        CONF_NAME: "api errors",
        CONF_ICON: "mdi:alert-circle-outline",
        CONF_DEVICE_CLASS: None,
        CONF_UNIT_OF_MEASUREMENT: None,
        CONF_ATTR: [],
    },
    ENTITY_MOWING_MODE: {
        CONF_TYPE: SENSOR_TYPE,
        CONF_NAME: "mowing mode",
        CONF_ICON: "mdi:alpha-m-circle-outline",
        CONF_DEVICE_CLASS: None,
        CONF_UNIT_OF_MEASUREMENT: None,
        CONF_ATTR: [],
    },
    ENTITY_RUNTIME: {
        CONF_TYPE: SENSOR_TYPE,
        CONF_NAME: "mowtime total",
        CONF_ICON: "mdi:information-outline",
        CONF_DEVICE_CLASS: None,
        CONF_UNIT_OF_MEASUREMENT: "h",
        CONF_ATTR: [
            "total_mowing_time_h",
            "total_charging_time_h",
            "total_operation_time_h",
        ],
    },
    ENTITY_TOTAL_MOWING_TIME: {
        CONF_TYPE: SENSOR_TYPE,
        CONF_NAME: "total mowing time",
        CONF_ICON: "mdi:clock-outline",
        CONF_DEVICE_CLASS: None,
        CONF_UNIT_OF_MEASUREMENT: "h",
        CONF_ATTR: [],
    },
    ENTITY_TOTAL_CHARGING_TIME: {
        CONF_TYPE: SENSOR_TYPE,
        CONF_NAME: "total charging time",
        CONF_ICON: "mdi:clock-outline",
        CONF_DEVICE_CLASS: None,
        CONF_UNIT_OF_MEASUREMENT: "h",
        CONF_ATTR: [],
    },
    ENTITY_TOTAL_OPERATION_TIME: {
        CONF_TYPE: SENSOR_TYPE,
        CONF_NAME: "total operation time",
        CONF_ICON: "mdi:clock-outline",
        CONF_DEVICE_CLASS: None,
        CONF_UNIT_OF_MEASUREMENT: "h",
        CONF_ATTR: [],
    },
    ENTITY_VACUUM: {
        CONF_TYPE: VACUUM_TYPE,
    },
    ENTITY_LAWN_MOWER: {
        CONF_TYPE: LAWN_MOWER_TYPE,
    },
    ENTITY_GARDEN_SIZE: {
        CONF_TYPE: SENSOR_TYPE,
        CONF_NAME: "garden size",
        CONF_ICON: "mdi:ruler-square",
        CONF_DEVICE_CLASS: None,
        CONF_UNIT_OF_MEASUREMENT: "m²",
        CONF_ATTR: [],
    },
    ENTITY_FIRMWARE: {
        CONF_TYPE: SENSOR_TYPE,
        CONF_NAME: "firmware version",
        CONF_ICON: "mdi:chip",
        CONF_DEVICE_CLASS: None,
        CONF_UNIT_OF_MEASUREMENT: None,
        CONF_ATTR: [],
    },
    ENTITY_SERIAL_NUMBER: {
        CONF_TYPE: SENSOR_TYPE,
        CONF_NAME: "serial number",
        CONF_ICON: "mdi:identifier",
        CONF_DEVICE_CLASS: None,
        CONF_UNIT_OF_MEASUREMENT: None,
        CONF_ATTR: [],
    },
    ENTITY_CAMERA: {
        CONF_TYPE: CAMERA_TYPE,
    },
    ENTITY_CAMERA_PROGRESS: {
        CONF_TYPE: CAMERA_TYPE,
    },
}


def format_indego_date(date: datetime) -> str:
    return date.astimezone().strftime("%Y-%m-%d %H:%M:%S")


def last_updated_now() -> str:
    return homeassistant.util.dt.as_local(utcnow()).strftime(
        "%Y-%m-%d %H:%M:%S"
    )


async def async_setup_entry(hass: HomeAssistant, entry: ConfigEntry) -> bool:
    """Load a config entry."""
    hass.data.setdefault(DOMAIN, {})

    entry_implementation = await async_get_config_entry_implementation(hass, entry)
    oauth_session = IndegoOAuth2Session(hass, entry, entry_implementation)
    indego_hub = hass.data[DOMAIN][entry.entry_id] = IndegoHub(
        entry.data[CONF_MOWER_NAME],
        oauth_session,
        entry.data[CONF_MOWER_SERIAL],
        {
            CONF_EXPOSE_INDEGO_AS_MOWER: entry.options.get(CONF_EXPOSE_INDEGO_AS_MOWER, False),
            CONF_EXPOSE_INDEGO_AS_VACUUM: entry.options.get(CONF_EXPOSE_INDEGO_AS_VACUUM, False),
            CONF_SHOW_ALL_ALERTS: entry.options.get(CONF_SHOW_ALL_ALERTS, False),
        },
        hass,
        entry.options.get(CONF_USER_AGENT),
        entry.options.get(CONF_POSITION_UPDATE_INTERVAL, DEFAULT_POSITION_UPDATE_INTERVAL),
        entry.options.get(CONF_ADAPTIVE_POSITION_UPDATES, DEFAULT_ADAPTIVE_POSITION_UPDATES),
        entry.options.get(CONF_PROGRESS_LINE_WIDTH, MAP_PROGRESS_LINE_WIDTH),
        entry.options.get(CONF_PROGRESS_LINE_COLOR, MAP_PROGRESS_LINE_COLOR),
        entry.options.get(CONF_STATE_UPDATE_TIMEOUT, DEFAULT_STATE_UPDATE_TIMEOUT),
        entry.options.get(CONF_LONGPOLL_TIMEOUT, DEFAULT_LONGPOLL_TIMEOUT)
    )

    await indego_hub.start_periodic_position_update()

    async def load_platforms():
        _LOGGER.debug("Loading platforms")
        await hass.config_entries.async_forward_entry_setups(entry, INDEGO_PLATFORMS)

    try:
        await indego_hub.update_generic_data_and_load_platforms(load_platforms)

    except ClientResponseError as exc:
        if 400 <= exc.status < 500:
            _LOGGER.debug("Received 401, triggering ConfigEntryAuthFailed in HA...")
            raise ConfigEntryAuthFailed from exc

        _LOGGER.warning("Login unsuccessful: %s", str(exc))
        return False

    except AttributeError as exc:
        _LOGGER.warning("Login unsuccessful: %s", str(exc))
        return False

    def find_instance_for_mower_service_call(call):
        mower_serial = call.data.get(CONF_MOWER_SERIAL, None)
        if mower_serial is None:
            # Return the first instance when params is missing for backwards compatibility.
            return hass.data[DOMAIN][hass.data[DOMAIN][CONF_SERVICES_REGISTERED]]

        for config_entry_id in hass.data[DOMAIN]:
            if config_entry_id == CONF_SERVICES_REGISTERED:
                continue

            instance = hass.data[DOMAIN][config_entry_id]
            if instance.serial == mower_serial:
                return instance

        raise HomeAssistantError("No mower instance found for serial '%s'" % mower_serial)

    async def async_send_command(call):
        """Handle the mower command service call."""
        instance = find_instance_for_mower_service_call(call)
        command = call.data.get(CONF_SEND_COMMAND, DEFAULT_NAME_COMMANDS)
        _LOGGER.debug("Indego.send_command service called, with command: %s", command)

        await instance.async_send_command_to_client(command)

    async def async_send_smartmowing(call):
        """Handle the smartmowing service call."""
        instance = find_instance_for_mower_service_call(call)
        enable = call.data.get(CONF_SMARTMOWING, DEFAULT_NAME_COMMANDS)
        _LOGGER.debug("Indego.send_smartmowing service called, enable: %s", enable)

        await instance._indego_client.put_mow_mode(enable)
        await instance._update_generic_data()

    async def async_delete_alert(call):
        """Handle the service call."""
        instance = find_instance_for_mower_service_call(call)
        index = call.data.get(SERVER_DATA_ALERT_INDEX, DEFAULT_NAME_COMMANDS)
        _LOGGER.debug("Indego.delete_alert service called with alert index: %s", index)

        await instance._update_alerts()
        await instance._indego_client.delete_alert(index)
        await instance._update_alerts()     

    async def async_delete_alert_all(call):
        """Handle the service call."""
        instance = find_instance_for_mower_service_call(call)
        _LOGGER.debug("Indego.delete_alert_all service called")

        await instance._update_alerts()
        await instance._indego_client.delete_all_alerts()
        await instance._update_alerts()   

    async def async_read_alert(call):
        """Handle the service call."""
        instance = find_instance_for_mower_service_call(call)
        index = call.data.get(SERVER_DATA_ALERT_INDEX, DEFAULT_NAME_COMMANDS)
        _LOGGER.debug("Indego.read_alert service called with alert index: %s", index)

        await instance._update_alerts()
        await instance._indego_client.put_alert_read(index)
        await instance._update_alerts()

    async def async_read_alert_all(call):
        """Handle the service call."""
        instance = find_instance_for_mower_service_call(call)
        _LOGGER.debug("Indego.read_alert_all service called")

        await instance._update_alerts()
        await instance._indego_client.put_all_alerts_read()
        await instance._update_alerts()

    async def async_download_map(call):
        """Handle the download_map service call."""
        instance = find_instance_for_mower_service_call(call)
        _LOGGER.debug("Indego.download_map service called for serial: %s", instance.serial)
        await instance.download_and_store_map()

    async def async_refresh(call):
        """Handle the refresh service call."""
        instance = find_instance_for_mower_service_call(call)
        if instance._unsub_refresh_state is not None:
            _LOGGER.debug("Refresh skipped due to cooldown for serial: %s", instance.serial)
            return
        _LOGGER.debug("Indego.refresh service called for serial: %s", instance.serial)
        await asyncio.gather(
            instance.refresh_state(),
            instance.refresh_10m(),
            instance.refresh_24h(),
        )

    # In HASS we can have multiple Indego component instances as long as the mower serial is unique.
    # So the mower services should only need to be registered for the first instance.
    if CONF_SERVICES_REGISTERED not in hass.data[DOMAIN]:
        _LOGGER.debug("Initializing mower service for config entry '%s'", entry.entry_id)

        hass.services.async_register(
            DOMAIN,
            SERVICE_NAME_COMMAND,
            async_send_command,
            schema=SERVICE_SCHEMA_COMMAND
        )

        hass.services.async_register(
            DOMAIN,
            SERVICE_NAME_SMARTMOW,
            async_send_smartmowing,
            schema=SERVICE_SCHEMA_SMARTMOWING,
        )
        hass.services.async_register(
            DOMAIN, 
            SERVICE_NAME_DELETE_ALERT, 
            async_delete_alert, 
            schema=SERVICE_SCHEMA_DELETE_ALERT
        )
        hass.services.async_register(
            DOMAIN, 
            SERVICE_NAME_READ_ALERT, 
            async_read_alert, 
            schema=SERVICE_SCHEMA_READ_ALERT
        )
        hass.services.async_register(
            DOMAIN, 
            SERVICE_NAME_DELETE_ALERT_ALL, 
            async_delete_alert_all, 
            schema=SERVICE_SCHEMA_DELETE_ALERT_ALL
        )
        hass.services.async_register(
            DOMAIN, 
            SERVICE_NAME_READ_ALERT_ALL, 
            async_read_alert_all, 
            schema=SERVICE_SCHEMA_READ_ALERT_ALL
        )
        hass.services.async_register(
            DOMAIN,
            SERVICE_NAME_DOWNLOAD_MAP,
            async_download_map,
            schema=SERVICE_SCHEMA_DOWNLOAD_MAP
        )

        hass.services.async_register(
            DOMAIN,
            SERVICE_NAME_REFRESH,
            async_refresh,
            schema=SERVICE_SCHEMA_REFRESH,
        )

        hass.data[DOMAIN][CONF_SERVICES_REGISTERED] = entry.entry_id

    else:
        _LOGGER.debug("Indego mower services already registered. Skipping for config entry '%s'", entry.entry_id)

    return True


async def async_unload_entry(hass: HomeAssistant, entry: ConfigEntry) -> bool:
    """Unload a config entry."""

    unload_ok = await hass.config_entries.async_unload_platforms(entry, INDEGO_PLATFORMS)
    if not unload_ok:
        return False

    if CONF_SERVICES_REGISTERED in hass.data[DOMAIN] and hass.data[DOMAIN][CONF_SERVICES_REGISTERED] == entry.entry_id:
        del hass.data[DOMAIN][CONF_SERVICES_REGISTERED]

    await hass.data[DOMAIN][entry.entry_id].async_shutdown()
    del hass.data[DOMAIN][entry.entry_id]

    return True


class IndegoHub:
    """Class for the IndegoHub, which controls the sensors and binary sensors."""

    def __init__(
        self,
        name: str,
        session: IndegoOAuth2Session,
        serial: str,
        features: dict,
        hass: HomeAssistant,
        user_agent: Optional[str] = None,
        position_interval: int = DEFAULT_POSITION_UPDATE_INTERVAL,
        adaptive_updates: bool = DEFAULT_ADAPTIVE_POSITION_UPDATES,
        progress_line_width: int = MAP_PROGRESS_LINE_WIDTH,
        progress_line_color: str = MAP_PROGRESS_LINE_COLOR,
        state_update_timeout: int = DEFAULT_STATE_UPDATE_TIMEOUT,
        longpoll_timeout: int = DEFAULT_LONGPOLL_TIMEOUT,
    ):
        """Initialize the IndegoHub.

        Args:
            name (str): the name of the mower for entities
            session (IndegoOAuth2Session): the Bosch SingleKey ID OAuth session
            serial (str): serial of the mower, is used for uniqueness
            hass (HomeAssistant): HomeAssistant instance

        """
        self._mower_name = name
        self._serial = serial
        self._features = features
        self._hass = hass
        self._unsub_refresh_state = None
        self._refresh_state_task = None
        self._refresh_10m_remover = None
        self._refresh_24h_remover = None
        self._shutdown = False
        self._latest_alert = None
        self.entities = {}
        self._update_fail_count = None
        self._api_error_count = 0
        self._lawn_map = None
        self._unsub_map_timer = None
        self._last_position = (None, None)
        self._last_state = None
        self._position_interval = position_interval
        self._current_position_interval = position_interval
        self._adaptive_updates = adaptive_updates
        self._progress_line_width = progress_line_width
        self._progress_line_color = progress_line_color
        self._state_update_timeout = state_update_timeout
        self._longpoll_timeout = longpoll_timeout
        self._weekly_area_entries = []
        self._last_completed_ts = None
        self._last_state_ts = None
        self._last_error = {}
        self._next_request_ts = 0

        async def async_token_refresh() -> str:
            await session.async_ensure_token_valid()
            return session.token["access_token"]

        self._indego_client = IndegoAsyncClient(
            token=session.token["access_token"],
            token_refresh_method=async_token_refresh,
            serial=self._serial,
            session=async_get_clientsession(hass),
            raise_request_exceptions=True
        )
        self._indego_client.set_default_header(HTTP_HEADER_USER_AGENT, user_agent)

    async def async_send_command_to_client(self, command: str):
        """Send a mower command to the Indego client."""
        _LOGGER.debug("Sending command to mower (%s): '%s'", self._serial, command)
        await self._indego_client.put_command(command)

    def _create_entities(self, device_info):
        """Create sub-entities and add them to Hass."""

        _LOGGER.debug("Creating entities")

        for entity_key, entity in ENTITY_DEFINITIONS.items():
            if entity[CONF_TYPE] == SENSOR_TYPE:
                self.entities[entity_key] = IndegoSensor(
                    f"indego_{entity_key}",
                    f"{self._mower_name} {entity[CONF_NAME]}",
                    entity[CONF_ICON],
                    entity[CONF_DEVICE_CLASS],
                    entity[CONF_UNIT_OF_MEASUREMENT],
                    entity[CONF_ATTR],
                    device_info,
                    translation_key=entity[CONF_TRANSLATION_KEY] if CONF_TRANSLATION_KEY in entity else None,
                )
                if entity_key == ENTITY_SERIAL_NUMBER:
                    # Avoid scheduling a state update before the entity is
                    # added to Home Assistant by setting the protected
                    # attribute directly.
                    self.entities[entity_key]._state = self._serial
                elif entity_key == ENTITY_API_ERRORS:
                    # Initialize API error counter with zero
                    self.entities[entity_key]._state = 0

            elif entity[CONF_TYPE] == BINARY_SENSOR_TYPE:
                self.entities[entity_key] = IndegoBinarySensor(
                    f"indego_{entity_key}",
                    f"{self._mower_name} {entity[CONF_NAME]}",
                    entity[CONF_ICON],
                    entity[CONF_DEVICE_CLASS],
                    entity[CONF_ATTR],
                    device_info,
                    translation_key=entity[CONF_TRANSLATION_KEY] if CONF_TRANSLATION_KEY in entity else None,
                )

            elif entity[CONF_TYPE] == LAWN_MOWER_TYPE:
                if self._features[CONF_EXPOSE_INDEGO_AS_MOWER]:
                    self.entities[entity_key] = IndegoLawnMower(
                        "indego",
                        self._mower_name,
                        device_info,
                        self
                    )

            elif entity[CONF_TYPE] == VACUUM_TYPE:
                if self._features[CONF_EXPOSE_INDEGO_AS_VACUUM]:
                    self.entities[entity_key] = IndegoVacuum(
                        "indego",
                        self._mower_name,
                        device_info,
                        self
                    )

            elif entity[CONF_TYPE] == CAMERA_TYPE:
                if entity_key == ENTITY_CAMERA:
                    self.entities[entity_key] = IndegoMapCamera(
                        "indego",
                        self._mower_name,
                        device_info,
                        self,
                    )
                else:
                    self.entities[entity_key] = IndegoCamera(
                        "indego_progress",
                        self._mower_name,
                        device_info,
                        self,
                    )

    async def update_generic_data_and_load_platforms(self, load_platforms):
        """Update the generic mower data, so we can create the HA platforms for the Indego component."""
        _LOGGER.debug("Getting generic data for device info.")
        generic_data = await self._update_generic_data()

        device_info = DeviceInfo(
            identifiers={(DOMAIN, self._serial)},
            manufacturer="Bosch",
            name=self._mower_name,
            model=generic_data.bareToolnumber if generic_data else None,
            sw_version=generic_data.alm_firmware_version if generic_data else None,
        )

        self._create_entities(device_info)
        await load_platforms()

        if self._hass.state == CoreState.running:
            # HA has already been started (this probably an integration reload).
            # Perform initial update right away...
            self._hass.async_create_task(self._initial_update())

        else:
            # HA is still starting, delay the initial update...
            self._hass.bus.async_listen_once(
                EVENT_HOMEASSISTANT_STARTED, self._initial_update
            )

        self._hass.bus.async_listen_once(EVENT_HOMEASSISTANT_STOP, self.async_shutdown)

    async def _initial_update(self, _=None):
        """Do the initial update and create all entities."""
        _LOGGER.debug("Starting initial update.")

        self.set_online_state(False)
        await self._create_refresh_state_task()
        await asyncio.gather(*[self.refresh_10m(), self.refresh_24h()])

        try:
            _LOGGER.debug("Refreshing initial operating data.")
            await self._update_operating_data()
        except Exception:
            _LOGGER.exception("Initial call to _update_operating_data failed")

    async def async_shutdown(self, _=None):
        """Remove all future updates, cancel tasks and close the client."""
        if self._shutdown:
            return

        _LOGGER.debug("Starting shutdown.")
        self._shutdown = True

        self._cancel_delayed_refresh_state()

        if self._refresh_state_task:
            self._refresh_state_task.cancel()
            await self._refresh_state_task
            self._refresh_state_task = None

        if self._refresh_10m_remover:
            self._refresh_10m_remover()

        if self._refresh_24h_remover:
            self._refresh_24h_remover()

        if self._unsub_map_timer:
            self._unsub_map_timer()
            self._unsub_map_timer = None

        await self._indego_client.close()
        _LOGGER.debug("Shutdown finished.")

    async def refresh_state(self):
        """Update the state, if necessary update operating data and recall itself."""
        _LOGGER.debug("Refreshing state.")
        self._cancel_delayed_refresh_state()

        update_failed = False
        try:
            await self._update_state(longpoll=(self._update_fail_count is None or self._update_fail_count == 0))
            self._update_fail_count = 0
            mower_state = getattr(self._indego_client.state, "mower_state", "unknown")
            if mower_state == "unknown":
                if self._last_state_ts is None:
                    _LOGGER.debug(
                        "Received unknown state for %s on initial update – refreshing",
                        self._serial,
                    )
                else:
                    _LOGGER.warning(
                        "Received unknown state for %s, last success at %s – refreshing",
                        self._serial,
                        self._last_state_ts,
                    )
                try:
                    await self._update_state(longpoll=False)
                except Exception as exc:  # noqa: BLE001
                    update_failed = True
                    _LOGGER.warning(
                        "Retry after unknown state failed for %s: %s",
                        self._serial,
                        str(exc),
                    )

        except Exception as exc:
            update_failed = True
            _LOGGER.warning(
                "Mower state update failed for %s, reason: %s",
                self._serial,
                str(exc),
            )
            self.set_online_state(False)

        if self._shutdown:
            return

        if update_failed:
            if self._update_fail_count is None:
                self._update_fail_count = 1
            _LOGGER.debug("Delaying next status update with %i seconds due to previous failure...", STATUS_UPDATE_FAILURE_DELAY_TIME[self._update_fail_count])
            when = datetime.now() + timedelta(seconds=STATUS_UPDATE_FAILURE_DELAY_TIME[self._update_fail_count])
            self._update_fail_count = min(self._update_fail_count + 1, len(STATUS_UPDATE_FAILURE_DELAY_TIME) - 1)
            self._unsub_refresh_state = async_track_point_in_time(self._hass, self._create_refresh_state_task, when)
            return

        if self._indego_client.state:
            state = self._indego_client.state.state
            if (500 <= state <= 799) or (state in (257, 260)):
                try:
                    _LOGGER.debug("Refreshing operating data.")
                    await self._update_operating_data()

                except Exception as exc:
                    _LOGGER.warning(
                        "Mower operating data update failed for %s, reason: %s",
                        self._serial,
                        str(exc),
                    )

            if self._indego_client.state.error != self._latest_alert:
                self._latest_alert = self._indego_client.state.error
                try:
                    _LOGGER.debug("Refreshing alerts, to get new alert.")
                    await self._update_alerts()

                except Exception as exc:
                    _LOGGER.warning(
                        "Mower alerts update failed for %s, reason: %s",
                        self._serial,
                        str(exc),
                    )

        await self._create_refresh_state_task()

    async def _create_refresh_state_task(self, event=None):
        """Create a task to refresh the mower state."""
        self._refresh_state_task = self._hass.async_create_task(self.refresh_state())

    def _cancel_delayed_refresh_state(self):
        """Cancel a delayed refresh state callback (if any exists)."""
        if self._unsub_refresh_state is None:
            return

        self._unsub_refresh_state()
        self._unsub_refresh_state = None

    def _warn_once(self, msg: str, *args) -> None:
        """Log a warning only if more than 60 seconds passed since last time."""
        key = msg % args if args else msg
        now = time.time()
        last = self._last_error.get(key)
        if last is None or now - last > 60:
            _LOGGER.warning(msg, *args)
            self._last_error[key] = now

    def _in_cooldown(self) -> bool:
        """Return True if requests are currently rate limited."""
        return time.time() < self._next_request_ts

    def _handle_rate_limit(self, exc: ClientResponseError) -> None:
        """Process HTTP 429 errors and set cooldown."""
        retry_after = exc.headers.get("Retry-After") if exc.headers else None
        delay = RETRY_AFTER_DEFAULT
        if retry_after:
            try:
                delay = int(retry_after)
            except ValueError:
                try:
                    delay_dt = parsedate_to_datetime(retry_after)
                    delay = max(0, (delay_dt - datetime.utcnow()).total_seconds())
                except Exception:  # noqa: BLE001
                    delay = RETRY_AFTER_DEFAULT
        self._next_request_ts = time.time() + delay
        self._warn_once(
            "Rate limit reached for %s, delaying API calls for %s seconds",
            self._serial,
            int(delay),
        )

    async def refresh_10m(self, _=None):
        """Refresh Indego sensors every 10m."""
        _LOGGER.debug("Refreshing 10m.")

        results = await asyncio.gather(
            *[
                self._update_generic_data(),
                self._update_alerts(),
                self._update_last_completed_mow(),
                self._update_next_mow(),
                self._update_forecast(),
            ],
            return_exceptions=True,
        )

        next_refresh = 600
        for index, res in enumerate(results):
            if res and isinstance(res, BaseException):
                try:
                    raise res
                except Exception as exc:
                    _LOGGER.warning(
                        "Error %s for index %i while performing 10m update for %s",
                        str(exc),
                        index,
                        self._serial,
                    )

        self._refresh_10m_remover = async_call_later(
            self._hass, next_refresh, self.refresh_10m
        )

    async def refresh_24h(self, _=None):
        """Refresh Indego sensors every 24h."""
        _LOGGER.debug("Refreshing 24h.")

        try:
            await self._update_updates_available()

        except Exception as exc:
            _LOGGER.warning(
                "Error %s while performing 24h update for %s", str(exc), self._serial
            )

        self._refresh_24h_remover = async_call_later(self._hass, 86400, self.refresh_24h)

    def map_path(self):
        return f"/config/www/indego_map_{self._serial}.svg"

    async def download_and_store_map(self) -> None:
        """Download the current map from the mower and save it locally."""
        try:
            svg_bytes = await self._indego_client.get(f"alms/{self._serial}/map")
            if svg_bytes:
                path = self.map_path()
                os.makedirs(os.path.dirname(path), exist_ok=True)
                try:
                    async with aiofiles.open(path, "wb") as f:
                        await f.write(svg_bytes)
                    _LOGGER.info("Map saved in %s", path)
                except OSError as exc:
                    self._warn_once(
                        "Error during saving the map [%s]: %s", self._serial, exc
                    )
        except ClientResponseError as exc:
            _LOGGER.warning(
                "Map download for %s failed: HTTP %s - %s",
                self._serial,
                exc.status,
                exc.message,
            )
        except Exception as e:  # noqa: BLE001
            self._warn_once("Error during saving the map [%s]: %s", self._serial, e)

    async def start_periodic_position_update(self, interval: int | None = None):
        if interval is None:
            interval = self._position_interval

        if self._unsub_map_timer:
            self._unsub_map_timer()

        self._current_position_interval = interval
        self._unsub_map_timer = async_track_time_interval(
            self._hass, self._check_position_and_state, timedelta(seconds=interval)
        )

    async def _check_position_and_state(self, now):
<<<<<<< HEAD
        delays = [0, 1, 2, 4, 8]
=======
        if self._in_cooldown():
            _LOGGER.debug(
                "Skipping position update for %s due to cooldown", self._serial
            )
            return
        delays = [0, 1, 2, 4]
>>>>>>> 70f3dbff
        for attempt, delay in enumerate(delays, 1):
            if delay:
                await asyncio.sleep(delay)
            try:
                await asyncio.wait_for(
                    self._indego_client.update_state(
                        force=True, longpoll_timeout=self._longpoll_timeout
                    ),
                    timeout=self._state_update_timeout,
                )
                if self._api_error_count:
                    self._api_error_count = 0
                    self.entities[ENTITY_API_ERRORS].state = 0
                break
            except ClientResponseError as exc:
<<<<<<< HEAD
                if exc.status in (502, 429) and attempt < len(delays):
=======
                if exc.status == 429:
                    self._handle_rate_limit(exc)
                    return
                if exc.status == 502:
                    if attempt == len(delays):
                        self._api_error_count += 1
                        self.entities[ENTITY_API_ERRORS].state = self._api_error_count
                        _LOGGER.warning(
                            "Failed to update state for %s due to HTTP 502", self._serial
                        )
                        return
>>>>>>> 70f3dbff
                    continue
                self._api_error_count += 1
                self.entities[ENTITY_API_ERRORS].state = self._api_error_count
                _LOGGER.warning(
                    "Failed to update state for %s due to HTTP %s",
                    self._serial,
                    exc.status,
                )
                return
            except asyncio.TimeoutError:
                _LOGGER.warning(
                    "Timeout on update_state() for %s – mower not available or too slow",
                    self._serial,
                )
                return
            except Exception:
                _LOGGER.exception(
                    "Error on update_state() for %s – actual mower_state=%s",
                    self._serial,
                    self._last_state,
                )
                return
<<<<<<< HEAD
=======
        try:
            await asyncio.wait_for(
                self._indego_client.update_state(
                    force=True, longpoll_timeout=self._longpoll_timeout
                ),
                timeout=self._state_update_timeout,
            )
        except ClientResponseError as exc:
            if exc.status == 429:
                self._handle_rate_limit(exc)
                return
            raise
        except asyncio.TimeoutError:
            self._warn_once(
                "Timeout on update_state() for %s – mower not available or too slow",
                self._serial,
            )
            return
        except Exception as e:
            _LOGGER.exception(
                "Error on update_state() for %s – actual mower_state=%s",
                self._serial,
                self._last_state,
            )
            return
>>>>>>> 70f3dbff

        state = self._indego_client.state
        if not state:
            self._warn_once("Received invalid state from mower")
            return

        mower_state = getattr(state, "mower_state", "unknown")
        if mower_state == "unknown":
            if self._last_state_ts is None:
                _LOGGER.debug(
                    "Received unknown state for %s on initial update – refreshing",
                    self._serial,
                )
            else:
                _LOGGER.warning(
                    "Received unknown state for %s, last success at %s – refreshing",
                    self._serial,
                    self._last_state_ts,
                )
            try:
                await self._update_state(longpoll=False)
            except Exception as exc:  # noqa: BLE001
                _LOGGER.warning(
                    "Retrying state refresh failed for %s: %s",
                    self._serial,
                    exc,
                )
                return
            state = self._indego_client.state
            if not state:
                _LOGGER.warning("Received invalid state from mower after retry")
                return
            mower_state = getattr(state, "mower_state", "unknown")

        xpos = getattr(state, "svg_xPos", None)
        ypos = getattr(state, "svg_yPos", None)
        self._last_state = mower_state
        if mower_state != "unknown":
            self._last_state_ts = last_updated_now()

        if self._adaptive_updates:
            desired_interval = 60 if mower_state == "docked" else self._position_interval
            if desired_interval != self._current_position_interval:
                await self.start_periodic_position_update(desired_interval)

        if mower_state == "docked":
            _LOGGER.debug("Mower is docked - no position updates")
            return

        if xpos is not None and ypos is not None:
            if (xpos, ypos) != self._last_position:
                _LOGGER.info("Position changed: x=%s, y=%s", xpos, ypos)
                self._last_position = (xpos, ypos)
                for entity in self.entities.values():
                    if hasattr(entity, "refresh_map"):
                        await entity.refresh_map(mower_state)
    
    async def _update_operating_data(self):
        if self._in_cooldown():
            _LOGGER.debug(
                "Skipping operating data update for %s due to cooldown", self._serial
            )
            return
        try:
            await self._indego_client.update_operating_data()
        except (asyncio.TimeoutError, asyncio.CancelledError) as exc:
            _LOGGER.warning(
                "Timeout while updating operating data for %s. This usually means the mower did not respond in time: %s",
                self._serial,
                exc,
            )
            return
        except ClientResponseError as exc:
            if exc.status == 429:
                self._handle_rate_limit(exc)
                return
            _LOGGER.warning(
                "Failed to update operating data for %s: HTTP %s - %s",
                self._serial,
                exc.status,
                exc.message,
            )
            return
        except Exception as exc:  # noqa: BLE001
            _LOGGER.warning(
                "Failed to update operating data for %s: %s",
                self._serial,
                exc,
            )
            return

        _LOGGER.debug("Updating operating data")
        if self._indego_client.operating_data:
            self.entities[ENTITY_BATTERY].state = self._indego_client.operating_data.battery.percent_adjusted

            if ENTITY_VACUUM in self.entities:
                self.entities[ENTITY_VACUUM].battery_level = self._indego_client.operating_data.battery.percent_adjusted

            self.entities[ENTITY_GARDEN_SIZE].state = self._indego_client.operating_data.garden.size

            self.entities[ENTITY_AMBIENT_TEMP].state = (
                self._indego_client.operating_data.battery.ambient_temp
            )
            self.entities[ENTITY_BATTERY_TEMP].state = (
                self._indego_client.operating_data.battery.battery_temp
            )

            self.entities[ENTITY_BATTERY].add_attributes(
                {
                    "last_updated": last_updated_now(),
                    "voltage_V": self._indego_client.operating_data.battery.voltage,
                    "discharge_Ah": self._indego_client.operating_data.battery.discharge,
                    "cycles": self._indego_client.operating_data.battery.cycles,
                    f"battery_temp_{UnitOfTemperature.CELSIUS}": self._indego_client.operating_data.battery.battery_temp,
                    f"ambient_temp_{UnitOfTemperature.CELSIUS}": self._indego_client.operating_data.battery.ambient_temp,
                }
            )

            runtime = self._indego_client.operating_data.runtime
            self.entities[ENTITY_TOTAL_OPERATION_TIME].state = runtime.total.operate
            self.entities[ENTITY_TOTAL_MOWING_TIME].state = runtime.total.cut
            self.entities[ENTITY_TOTAL_CHARGING_TIME].state = runtime.total.charge

            self.entities[ENTITY_BATTERY_CYCLES].state = self._indego_client.operating_data.battery.cycles

            if runtime.session.operate:
                sessions = runtime.total.operate / (runtime.session.operate / 60)
                if sessions:
                    avg = runtime.total.cut / sessions
                    self.entities[ENTITY_AVERAGE_MOW_TIME].state = round(avg * 60, 1)
            if hasattr(self, "_weekly_area_entries"):
                total_area = sum(float(a) for t, a in self._weekly_area_entries)
                self.entities[ENTITY_WEEKLY_AREA].state = total_area

    def set_online_state(self, online: bool):
        _LOGGER.debug("Set online state: %s", online)

        self.entities[ENTITY_ONLINE].state = online
        self.entities[ENTITY_MOWER_STATE].set_cloud_connection_state(online)
        self.entities[ENTITY_MOWER_STATE_DETAIL].set_cloud_connection_state(online)

        if ENTITY_VACUUM in self.entities:
            self.entities[ENTITY_VACUUM].set_cloud_connection_state(online)

        if ENTITY_LAWN_MOWER in self.entities:
            self.entities[ENTITY_LAWN_MOWER].set_cloud_connection_state(online)

    async def _update_state(self, longpoll: bool = True):
<<<<<<< HEAD
        delays = [0, 1, 2, 4, 8]
=======
        if self._in_cooldown():
            _LOGGER.debug("Skipping state update for %s due to cooldown", self._serial)
            return
        try:
            await asyncio.wait_for(
                self._indego_client.update_state(
                    longpoll=longpoll, longpoll_timeout=self._longpoll_timeout
                ),
                timeout=self._state_update_timeout,
            )
        except ClientResponseError as exc:
            if exc.status == 429:
                self._handle_rate_limit(exc)
                return
            raise
        delays = [0, 1, 2, 4]
>>>>>>> 70f3dbff
        for attempt, delay in enumerate(delays, 1):
            if delay:
                await asyncio.sleep(delay)
            try:
                await asyncio.wait_for(
                    self._indego_client.update_state(
                        longpoll=longpoll, longpoll_timeout=self._longpoll_timeout
                    ),
                    timeout=self._state_update_timeout,
                )
                if self._api_error_count:
                    self._api_error_count = 0
                    self.entities[ENTITY_API_ERRORS].state = 0
                break
            except ClientResponseError as exc:
<<<<<<< HEAD
                if exc.status in (502, 429) and attempt < len(delays):
=======
                if exc.status == 429:
                    self._handle_rate_limit(exc)
                    return
                if exc.status == 502:
                    if attempt == len(delays):
                        self._api_error_count += 1
                        self.entities[ENTITY_API_ERRORS].state = self._api_error_count
                        raise
>>>>>>> 70f3dbff
                    continue
                self._api_error_count += 1
                self.entities[ENTITY_API_ERRORS].state = self._api_error_count
                self._warn_once(
                    "Error while updating state for %s: HTTP %s",
                    self._serial,
                    exc.status,
                )
                raise
            except Exception as exc:
                self._warn_once(
                    "Error while updating state for %s: %s",
                    self._serial,
                    exc,
                )
                raise
<<<<<<< HEAD
=======
        try:
            await asyncio.wait_for(
                self._indego_client.update_state(
                    longpoll=longpoll, longpoll_timeout=self._longpoll_timeout
                ),
                timeout=self._state_update_timeout,
            )
        except ClientResponseError as exc:
            if exc.status == 429:
                self._handle_rate_limit(exc)
                return
            raise
        except Exception as exc:
            self._warn_once("Error while updating state for %s: %s", self._serial, exc)
            raise
>>>>>>> 70f3dbff

        if self._shutdown:
            return

        if not self._indego_client.state:
            self.set_online_state(False)
            return  # State update failed

        # Refresh Camera map if Position is available
        new_x = self._indego_client.state.svg_xPos
        new_y = self._indego_client.state.svg_yPos
        mower_state = getattr(self._indego_client.state, "mower_state", "unknown")

        if mower_state != "unknown":
            self._last_state_ts = last_updated_now()

        if new_x is not None and new_y is not None:
            for entity in self.entities.values():
                if hasattr(entity, "refresh_map"):
                    await entity.refresh_map(mower_state)
        
        self.set_online_state(self._indego_client.online)
        self.entities[ENTITY_MOWER_STATE].state = self._indego_client.state_description
        self.entities[ENTITY_MOWER_STATE_DETAIL].state = self._indego_client.state_description_detail
        self.entities[ENTITY_LAWN_MOWED].state = self._indego_client.state.mowed
        self.entities[ENTITY_RUNTIME].state = self._indego_client.state.runtime.total.cut
        self.entities[ENTITY_BATTERY].charging = (
            True if self._indego_client.state_description_detail == "Charging" else False
        )

        self.entities[ENTITY_MOWER_STATE].add_attributes(
            {
                "last_updated": last_updated_now()
            }
        )

        self.entities[ENTITY_MOWER_STATE_DETAIL].add_attributes(
            {
                "last_updated": last_updated_now(),
                "state_number": self._indego_client.state.state,
                "state_description": self._indego_client.state_description_detail,
            }
        )

        self.entities[ENTITY_LAWN_MOWED].add_attributes(
            {
                "last_updated": last_updated_now(),
                "last_session_operation_min": self._indego_client.state.runtime.session.operate,
                "last_session_cut_min": self._indego_client.state.runtime.session.cut,
                "last_session_charge_min": self._indego_client.state.runtime.session.charge,
            }
        )

        self.entities[ENTITY_RUNTIME].add_attributes(
            {
                "total_operation_time_h": self._indego_client.state.runtime.total.operate,
                "total_mowing_time_h": self._indego_client.state.runtime.total.cut,
                "total_charging_time_h": self._indego_client.state.runtime.total.charge,
            }
        )

        runtime = self._indego_client.state.runtime
        if runtime.session.operate:
            sessions = runtime.total.operate / (runtime.session.operate / 60)
            if sessions:
                avg = runtime.total.cut / sessions
                self.entities[ENTITY_AVERAGE_MOW_TIME].state = round(avg * 60, 1)

        if hasattr(self, "_weekly_area_entries"):
            total_area = sum(float(a) for t, a in self._weekly_area_entries)
            self.entities[ENTITY_WEEKLY_AREA].state = total_area

        if ENTITY_VACUUM in self.entities:
            self.entities[ENTITY_VACUUM].indego_state = self._indego_client.state.state
            self.entities[ENTITY_VACUUM].battery_charging = self.entities[ENTITY_BATTERY].charging

        if ENTITY_LAWN_MOWER in self.entities:
            self.entities[ENTITY_LAWN_MOWER].indego_state = self._indego_client.state.state

    async def _update_generic_data(self):
        if self._in_cooldown():
            _LOGGER.debug(
                "Skipping generic data update for %s due to cooldown", self._serial
            )
            return
        try:
            await self._indego_client.update_generic_data()
        except ClientResponseError as exc:
            if exc.status == 429:
                self._handle_rate_limit(exc)
                return
            raise

        if self._indego_client.generic_data:
            if ENTITY_MOWING_MODE in self.entities:
                self.entities[
                    ENTITY_MOWING_MODE
                ].state = self._indego_client.generic_data.mowing_mode_description

            if ENTITY_FIRMWARE in self.entities:
                self.entities[ENTITY_FIRMWARE].state = (
                    self._indego_client.generic_data.alm_firmware_version
                )

        return self._indego_client.generic_data

    async def _update_alerts(self):
        if self._in_cooldown():
            _LOGGER.debug(
                "Skipping alerts update for %s due to cooldown", self._serial
            )
            return
        try:
            await self._indego_client.update_alerts()
        except ClientResponseError as exc:
            if exc.status == 429:
                self._handle_rate_limit(exc)
                return
            raise

        self.entities[ENTITY_ALERT].state = self._indego_client.alerts_count > 0

        if self._indego_client.alerts:
            self.entities[ENTITY_ALERT].add_attributes(
                {
                    "alerts_count": self._indego_client.alerts_count,
                    "last_alert_error_code": self._indego_client.alerts[0].error_code,
                    "last_alert_message": self._indego_client.alerts[0].message,
                    "last_alert_date": format_indego_date(self._indego_client.alerts[0].date),
                    "last_alert_read": self._indego_client.alerts[0].read_status,
                }, False
            )

            # It's not recommended to track full alerts, disabled by default.
            # See the developer docs: https://developers.home-assistant.io/docs/core/entity/
            if self._features[CONF_SHOW_ALL_ALERTS]:
                alert_index = 0
                for index, alert in enumerate(self._indego_client.alerts):
                    self.entities[ENTITY_ALERT].add_attributes({
                        ("alert_%i" % index): "%s: %s" % (format_indego_date(alert.date), alert.message)
                    }, False)
                    alert_index = index

                # Clear any other alerts that no longer exist.
                alert_index += 1
                while self.entities[ENTITY_ALERT].clear_attribute("alert_%i" % alert_index, False):
                    alert_index += 1

            self.entities[ENTITY_ALERT].async_schedule_update_ha_state()

        else:
            self.entities[ENTITY_ALERT].set_attributes(
                {
                    "alerts_count": self._indego_client.alerts_count
                }
            )

    async def _update_updates_available(self):
        if self._in_cooldown():
            _LOGGER.debug(
                "Skipping update check for %s due to cooldown", self._serial
            )
            return
        try:
            await self._indego_client.update_updates_available()
        except ClientResponseError as exc:
            if exc.status == 429:
                self._handle_rate_limit(exc)
                return
            raise

        self.entities[ENTITY_UPDATE_AVAILABLE].state = self._indego_client.update_available

    async def _update_last_completed_mow(self):
        if self._in_cooldown():
            _LOGGER.debug(
                "Skipping last completed mow update for %s due to cooldown",
                self._serial,
            )
            return
        try:
            await self._indego_client.update_last_completed_mow()
        except ClientResponseError as exc:
            if exc.status == 429:
                self._handle_rate_limit(exc)
                return
            raise

        if self._indego_client.last_completed_mow:
            self.entities[
                ENTITY_LAST_COMPLETED
            ].state = self._indego_client.last_completed_mow.isoformat()

            self.entities[ENTITY_LAWN_MOWED].add_attributes(
                {
                    "last_completed_mow": format_indego_date(self._indego_client.last_completed_mow)
                }
            )

            if self._last_completed_ts != self._indego_client.last_completed_mow:
                self._last_completed_ts = self._indego_client.last_completed_mow
                size = self.entities[ENTITY_GARDEN_SIZE].state
                if size is not None:
                    try:
                        size_val = float(size)
                    except (TypeError, ValueError):
                        _LOGGER.debug("Invalid garden size value: %s", size)
                        size_val = None
                    if size_val is not None:
                        self._weekly_area_entries.append((self._last_completed_ts, size_val))
                        week_ago = utcnow() - timedelta(days=7)
                        self._weekly_area_entries = [ (t, a) for t, a in self._weekly_area_entries if t >= week_ago ]

    async def _update_next_mow(self):
        if self._in_cooldown():
            _LOGGER.debug("Skipping next mow update for %s due to cooldown", self._serial)
            return
        try:
            await self._indego_client.update_next_mow()
        except ClientResponseError as exc:
            if exc.status == 429:
                self._handle_rate_limit(exc)
                return
            _LOGGER.warning(
                "Failed to update next mow for %s: HTTP %s - %s",
                self._serial,
                exc.status,
                exc.message,
            )
            return
        except Exception as exc:
            _LOGGER.warning(
                "Failed to update next mow for %s: %s", self._serial, exc
            )
            return

        if self._indego_client.next_mow:
            self.entities[ENTITY_NEXT_MOW].state = self._indego_client.next_mow.isoformat()

            next_mow = format_indego_date(self._indego_client.next_mow)

            self.entities[ENTITY_NEXT_MOW].add_attributes(
                {"next_mow": next_mow}
            )

            self.entities[ENTITY_LAWN_MOWED].add_attributes(
                {"next_mow": next_mow}
            )

    async def _update_forecast(self):
        if self._in_cooldown():
            _LOGGER.debug("Skipping forecast update for %s due to cooldown", self._serial)
            return
        try:
            await self._indego_client.update_predictive_calendar()
        except ClientResponseError as exc:
            if exc.status == 429:
                self._handle_rate_limit(exc)
                return
            raise

        if self._indego_client.predictive_calendar:
            calendar = self._indego_client.predictive_calendar
            forecast = calendar[0] if isinstance(calendar, list) else calendar

            if isinstance(forecast, dict):
                recommendation = forecast.get("recommendation")
                rain_chance = forecast.get("rainChance")
                next_start = forecast.get("nextStart")
            else:
                recommendation = getattr(forecast, "recommendation", None)
                rain_chance = getattr(forecast, "rainChance", None)
                next_start = getattr(forecast, "nextStart", None)

            self.entities[ENTITY_FORECAST].state = recommendation

            self.entities[ENTITY_FORECAST].set_attributes(
                {
                    "rain_probability": rain_chance,
                    "recommended_next_mow": next_start,
                }
            )

    @property
    def serial(self) -> str:
        return self._serial

    @property
    def client(self) -> IndegoAsyncClient:
        return self._indego_client

    @property
    def progress_line_width(self) -> int:
        return self._progress_line_width

    @property
    def progress_line_color(self) -> str:
        return self._progress_line_color<|MERGE_RESOLUTION|>--- conflicted
+++ resolved
@@ -981,16 +981,13 @@
         )
 
     async def _check_position_and_state(self, now):
-<<<<<<< HEAD
         delays = [0, 1, 2, 4, 8]
-=======
         if self._in_cooldown():
             _LOGGER.debug(
                 "Skipping position update for %s due to cooldown", self._serial
             )
             return
         delays = [0, 1, 2, 4]
->>>>>>> 70f3dbff
         for attempt, delay in enumerate(delays, 1):
             if delay:
                 await asyncio.sleep(delay)
@@ -1006,9 +1003,7 @@
                     self.entities[ENTITY_API_ERRORS].state = 0
                 break
             except ClientResponseError as exc:
-<<<<<<< HEAD
                 if exc.status in (502, 429) and attempt < len(delays):
-=======
                 if exc.status == 429:
                     self._handle_rate_limit(exc)
                     return
@@ -1020,7 +1015,6 @@
                             "Failed to update state for %s due to HTTP 502", self._serial
                         )
                         return
->>>>>>> 70f3dbff
                     continue
                 self._api_error_count += 1
                 self.entities[ENTITY_API_ERRORS].state = self._api_error_count
@@ -1043,8 +1037,6 @@
                     self._last_state,
                 )
                 return
-<<<<<<< HEAD
-=======
         try:
             await asyncio.wait_for(
                 self._indego_client.update_state(
@@ -1070,7 +1062,6 @@
                 self._last_state,
             )
             return
->>>>>>> 70f3dbff
 
         state = self._indego_client.state
         if not state:
@@ -1219,9 +1210,7 @@
             self.entities[ENTITY_LAWN_MOWER].set_cloud_connection_state(online)
 
     async def _update_state(self, longpoll: bool = True):
-<<<<<<< HEAD
         delays = [0, 1, 2, 4, 8]
-=======
         if self._in_cooldown():
             _LOGGER.debug("Skipping state update for %s due to cooldown", self._serial)
             return
@@ -1238,7 +1227,6 @@
                 return
             raise
         delays = [0, 1, 2, 4]
->>>>>>> 70f3dbff
         for attempt, delay in enumerate(delays, 1):
             if delay:
                 await asyncio.sleep(delay)
@@ -1254,9 +1242,7 @@
                     self.entities[ENTITY_API_ERRORS].state = 0
                 break
             except ClientResponseError as exc:
-<<<<<<< HEAD
                 if exc.status in (502, 429) and attempt < len(delays):
-=======
                 if exc.status == 429:
                     self._handle_rate_limit(exc)
                     return
@@ -1265,7 +1251,6 @@
                         self._api_error_count += 1
                         self.entities[ENTITY_API_ERRORS].state = self._api_error_count
                         raise
->>>>>>> 70f3dbff
                     continue
                 self._api_error_count += 1
                 self.entities[ENTITY_API_ERRORS].state = self._api_error_count
@@ -1282,8 +1267,6 @@
                     exc,
                 )
                 raise
-<<<<<<< HEAD
-=======
         try:
             await asyncio.wait_for(
                 self._indego_client.update_state(
@@ -1299,7 +1282,6 @@
         except Exception as exc:
             self._warn_once("Error while updating state for %s: %s", self._serial, exc)
             raise
->>>>>>> 70f3dbff
 
         if self._shutdown:
             return
