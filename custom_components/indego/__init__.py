"""Bosch Indego Mower integration."""
from typing import Optional
import asyncio
import logging
import time
import aiofiles
import os
from datetime import datetime, timedelta
from aiohttp.client_exceptions import ClientResponseError

import homeassistant.util.dt
import voluptuous as vol
from homeassistant.core import HomeAssistant, CoreState
from homeassistant.exceptions import HomeAssistantError, ConfigEntryAuthFailed
from homeassistant.config_entries import ConfigEntry
from homeassistant.const import (
    CONF_DEVICE_CLASS,
    CONF_ICON,
    CONF_ID,
    CONF_NAME,
    CONF_TYPE,
    CONF_UNIT_OF_MEASUREMENT,
    EVENT_HOMEASSISTANT_STARTED,
    EVENT_HOMEASSISTANT_STOP,
    STATE_ON,
    STATE_UNKNOWN,
    UnitOfTemperature,
)
from homeassistant.components.binary_sensor import BinarySensorDeviceClass
from homeassistant.components.sensor import SensorDeviceClass
from homeassistant.helpers import config_validation as cv
from homeassistant.helpers.event import async_call_later
from homeassistant.util.dt import utcnow
from homeassistant.helpers.entity import DeviceInfo
from homeassistant.helpers.aiohttp_client import async_get_clientsession
from homeassistant.helpers.config_entry_oauth2_flow import async_get_config_entry_implementation
from homeassistant.helpers.event import async_track_point_in_time
from homeassistant.helpers.event import async_track_time_interval
from pyIndego import IndegoAsyncClient
from svgutils.transform import fromstring

from .api import IndegoOAuth2Session
from .binary_sensor import IndegoBinarySensor
from .vacuum import IndegoVacuum
from .lawn_mower import IndegoLawnMower
from .const import *
from .sensor import IndegoSensor
from .camera import IndegoCamera, IndegoMapCamera

_LOGGER = logging.getLogger(__name__)

SERVICE_SCHEMA_COMMAND = vol.Schema({
    vol.Optional(CONF_MOWER_SERIAL): cv.string,
    vol.Required(CONF_SEND_COMMAND): cv.string
})

SERVICE_SCHEMA_SMARTMOWING = vol.Schema({
    vol.Optional(CONF_MOWER_SERIAL): cv.string,
    vol.Required(CONF_SMARTMOWING): cv.string
})

SERVICE_SCHEMA_DELETE_ALERT = vol.Schema({
    vol.Optional(CONF_MOWER_SERIAL): cv.string,
    vol.Required(SERVER_DATA_ALERT_INDEX): cv.positive_int
})

SERVICE_SCHEMA_DELETE_ALERT_ALL = vol.Schema({
    vol.Optional(CONF_MOWER_SERIAL): cv.string
})

SERVICE_SCHEMA_READ_ALERT = vol.Schema({
    vol.Optional(CONF_MOWER_SERIAL): cv.string,
    vol.Required(SERVER_DATA_ALERT_INDEX): cv.positive_int
})

SERVICE_SCHEMA_READ_ALERT_ALL = vol.Schema({
    vol.Optional(CONF_MOWER_SERIAL): cv.string
})

SERVICE_SCHEMA_DOWNLOAD_MAP = vol.Schema({
    vol.Required(CONF_MOWER_SERIAL): cv.string
})


def FUNC_ICON_MOWER_ALERT(state):
    if state:
        if int(state) > 0 or state == STATE_ON:
            return "mdi:alert-outline"
    return "mdi:check-circle-outline"


ENTITY_DEFINITIONS = {
    ENTITY_ONLINE: {
        CONF_TYPE: BINARY_SENSOR_TYPE,
        CONF_NAME: "online",
        CONF_ICON: "mdi:cloud-check",
        CONF_DEVICE_CLASS: BinarySensorDeviceClass.CONNECTIVITY,
        CONF_ATTR: [],
    },
    ENTITY_UPDATE_AVAILABLE: {
        CONF_TYPE: BINARY_SENSOR_TYPE,
        CONF_NAME: "update available",
        CONF_ICON: "mdi:download-outline",
        CONF_DEVICE_CLASS: BinarySensorDeviceClass.UPDATE,
        CONF_ATTR: [],
    },
    ENTITY_ALERT: {
        CONF_TYPE: BINARY_SENSOR_TYPE,
        CONF_NAME: "alert",
        CONF_ICON: FUNC_ICON_MOWER_ALERT,
        CONF_DEVICE_CLASS: BinarySensorDeviceClass.PROBLEM,
        CONF_ATTR: ["alerts_count"],
        CONF_TRANSLATION_KEY: "indego_alert",
    },
    ENTITY_MOWER_STATE: {
        CONF_TYPE: SENSOR_TYPE,
        CONF_NAME: "mower state",
        CONF_ICON: "mdi:robot-mower-outline",
        CONF_DEVICE_CLASS: None,
        CONF_UNIT_OF_MEASUREMENT: None,
        CONF_ATTR: ["last_updated"],
        CONF_TRANSLATION_KEY: "mower_state",
    },
    ENTITY_MOWER_STATE_DETAIL: {
        CONF_TYPE: SENSOR_TYPE,
        CONF_NAME: "mower state detail",
        CONF_ICON: "mdi:robot-mower-outline",
        CONF_DEVICE_CLASS: None,
        CONF_UNIT_OF_MEASUREMENT: None,
        CONF_ATTR: [
            "last_updated",
            "state_number",
            "state_description",
        ],
        CONF_TRANSLATION_KEY: "mower_state_detail",
    },
    ENTITY_BATTERY: {
        CONF_TYPE: SENSOR_TYPE,
        CONF_NAME: "battery %",
        CONF_ICON: "battery",
        CONF_DEVICE_CLASS: SensorDeviceClass.BATTERY,
        CONF_UNIT_OF_MEASUREMENT: "%",
        CONF_ATTR: [
            "last_updated",
            "voltage_V",
            "discharge_Ah",
            "cycles",
            f"battery_temp_{UnitOfTemperature.CELSIUS}",
            f"ambient_temp_{UnitOfTemperature.CELSIUS}",
        ],
    },
    ENTITY_AMBIENT_TEMP: {
        CONF_TYPE: SENSOR_TYPE,
        CONF_NAME: "ambient temperature",
        CONF_ICON: "mdi:thermometer",
        CONF_DEVICE_CLASS: SensorDeviceClass.TEMPERATURE,
        CONF_UNIT_OF_MEASUREMENT: UnitOfTemperature.CELSIUS,
        CONF_ATTR: [],
    },
    ENTITY_BATTERY_TEMP: {
        CONF_TYPE: SENSOR_TYPE,
        CONF_NAME: "battery temperature",
        CONF_ICON: "mdi:thermometer",
        CONF_DEVICE_CLASS: SensorDeviceClass.TEMPERATURE,
        CONF_UNIT_OF_MEASUREMENT: UnitOfTemperature.CELSIUS,
        CONF_ATTR: [],
    },
    ENTITY_LAWN_MOWED: {
        CONF_TYPE: SENSOR_TYPE,
        CONF_NAME: "lawn mowed",
        CONF_ICON: "mdi:grass",
        CONF_DEVICE_CLASS: None,
        CONF_UNIT_OF_MEASUREMENT: "%",
        CONF_ATTR: [
            "last_updated",
            "last_completed_mow",
            "next_mow",
            "last_session_operation_min",
            "last_session_cut_min",
            "last_session_charge_min",
        ],
    },
    ENTITY_LAST_COMPLETED: {
        CONF_TYPE: SENSOR_TYPE,
        CONF_NAME: "last completed",
        CONF_ICON: "mdi:calendar-check",
        CONF_DEVICE_CLASS: SensorDeviceClass.TIMESTAMP,
        CONF_UNIT_OF_MEASUREMENT: None,
        CONF_ATTR: [],
    },
    ENTITY_NEXT_MOW: {
        CONF_TYPE: SENSOR_TYPE,
        CONF_NAME: "next mow",
        CONF_ICON: "mdi:calendar-clock",
        CONF_DEVICE_CLASS: SensorDeviceClass.TIMESTAMP,
        CONF_UNIT_OF_MEASUREMENT: None,
        CONF_ATTR: [],
    },
    ENTITY_FORECAST: {
        CONF_TYPE: SENSOR_TYPE,
        CONF_NAME: "forecast",
        CONF_ICON: "mdi:weather-partly-cloudy",
        CONF_DEVICE_CLASS: None,
        CONF_UNIT_OF_MEASUREMENT: None,
        CONF_ATTR: ["rain_probability", "recommended_next_mow"],
    },
    ENTITY_BATTERY_CYCLES: {
        CONF_TYPE: SENSOR_TYPE,
        CONF_NAME: "battery cycles",
        CONF_ICON: "mdi:counter",
        CONF_DEVICE_CLASS: None,
        CONF_UNIT_OF_MEASUREMENT: None,
        CONF_ATTR: [],
    },
    ENTITY_AVERAGE_MOW_TIME: {
        CONF_TYPE: SENSOR_TYPE,
        CONF_NAME: "average mow time",
        CONF_ICON: "mdi:timer-outline",
        CONF_DEVICE_CLASS: None,
        CONF_UNIT_OF_MEASUREMENT: "min",
        CONF_ATTR: [],
    },
    ENTITY_WEEKLY_AREA: {
        CONF_TYPE: SENSOR_TYPE,
        CONF_NAME: "weekly mowed area",
        CONF_ICON: "mdi:chart-areaspline",
        CONF_DEVICE_CLASS: None,
        CONF_UNIT_OF_MEASUREMENT: "m²",
        CONF_ATTR: [],
    },
    ENTITY_API_ERRORS: {
        CONF_TYPE: SENSOR_TYPE,
        CONF_NAME: "api errors",
        CONF_ICON: "mdi:alert-circle-outline",
        CONF_DEVICE_CLASS: None,
        CONF_UNIT_OF_MEASUREMENT: None,
        CONF_ATTR: [],
    },
    ENTITY_MOWING_MODE: {
        CONF_TYPE: SENSOR_TYPE,
        CONF_NAME: "mowing mode",
        CONF_ICON: "mdi:alpha-m-circle-outline",
        CONF_DEVICE_CLASS: None,
        CONF_UNIT_OF_MEASUREMENT: None,
        CONF_ATTR: [],
    },
    ENTITY_RUNTIME: {
        CONF_TYPE: SENSOR_TYPE,
        CONF_NAME: "mowtime total",
        CONF_ICON: "mdi:information-outline",
        CONF_DEVICE_CLASS: None,
        CONF_UNIT_OF_MEASUREMENT: "h",
        CONF_ATTR: [
            "total_mowing_time_h",
            "total_charging_time_h",
            "total_operation_time_h",
        ],
    },
    ENTITY_TOTAL_MOWING_TIME: {
        CONF_TYPE: SENSOR_TYPE,
        CONF_NAME: "total mowing time",
        CONF_ICON: "mdi:clock-outline",
        CONF_DEVICE_CLASS: None,
        CONF_UNIT_OF_MEASUREMENT: "h",
        CONF_ATTR: [],
    },
    ENTITY_TOTAL_CHARGING_TIME: {
        CONF_TYPE: SENSOR_TYPE,
        CONF_NAME: "total charging time",
        CONF_ICON: "mdi:clock-outline",
        CONF_DEVICE_CLASS: None,
        CONF_UNIT_OF_MEASUREMENT: "h",
        CONF_ATTR: [],
    },
    ENTITY_TOTAL_OPERATION_TIME: {
        CONF_TYPE: SENSOR_TYPE,
        CONF_NAME: "total operation time",
        CONF_ICON: "mdi:clock-outline",
        CONF_DEVICE_CLASS: None,
        CONF_UNIT_OF_MEASUREMENT: "h",
        CONF_ATTR: [],
    },
    ENTITY_VACUUM: {
        CONF_TYPE: VACUUM_TYPE,
    },
    ENTITY_LAWN_MOWER: {
        CONF_TYPE: LAWN_MOWER_TYPE,
    },
    ENTITY_GARDEN_SIZE: {
        CONF_TYPE: SENSOR_TYPE,
        CONF_NAME: "garden size",
        CONF_ICON: "mdi:ruler-square",
        CONF_DEVICE_CLASS: None,
        CONF_UNIT_OF_MEASUREMENT: "m²",
        CONF_ATTR: [],
    },
    ENTITY_FIRMWARE: {
        CONF_TYPE: SENSOR_TYPE,
        CONF_NAME: "firmware version",
        CONF_ICON: "mdi:chip",
        CONF_DEVICE_CLASS: None,
        CONF_UNIT_OF_MEASUREMENT: None,
        CONF_ATTR: [],
    },
    ENTITY_SERIAL_NUMBER: {
        CONF_TYPE: SENSOR_TYPE,
        CONF_NAME: "serial number",
        CONF_ICON: "mdi:identifier",
        CONF_DEVICE_CLASS: None,
        CONF_UNIT_OF_MEASUREMENT: None,
        CONF_ATTR: [],
    },
    ENTITY_CAMERA: {
        CONF_TYPE: CAMERA_TYPE,
    },
    ENTITY_CAMERA_PROGRESS: {
        CONF_TYPE: CAMERA_TYPE,
    },
}


def format_indego_date(date: datetime) -> str:
    return date.astimezone().strftime("%Y-%m-%d %H:%M:%S")


def last_updated_now() -> str:
    return homeassistant.util.dt.as_local(utcnow()).strftime(
        "%Y-%m-%d %H:%M:%S"
    )


async def async_setup_entry(hass: HomeAssistant, entry: ConfigEntry) -> bool:
    """Load a config entry."""
    hass.data.setdefault(DOMAIN, {})

    entry_implementation = await async_get_config_entry_implementation(hass, entry)
    oauth_session = IndegoOAuth2Session(hass, entry, entry_implementation)
    indego_hub = hass.data[DOMAIN][entry.entry_id] = IndegoHub(
        entry.data[CONF_MOWER_NAME],
        oauth_session,
        entry.data[CONF_MOWER_SERIAL],
        {
            CONF_EXPOSE_INDEGO_AS_MOWER: entry.options.get(CONF_EXPOSE_INDEGO_AS_MOWER, False),
            CONF_EXPOSE_INDEGO_AS_VACUUM: entry.options.get(CONF_EXPOSE_INDEGO_AS_VACUUM, False),
            CONF_SHOW_ALL_ALERTS: entry.options.get(CONF_SHOW_ALL_ALERTS, False),
        },
        hass,
        entry.options.get(CONF_USER_AGENT),
        entry.options.get(CONF_POSITION_UPDATE_INTERVAL, DEFAULT_POSITION_UPDATE_INTERVAL),
        entry.options.get(CONF_ADAPTIVE_POSITION_UPDATES, DEFAULT_ADAPTIVE_POSITION_UPDATES),
        entry.options.get(CONF_PROGRESS_LINE_WIDTH, MAP_PROGRESS_LINE_WIDTH),
        entry.options.get(CONF_PROGRESS_LINE_COLOR, MAP_PROGRESS_LINE_COLOR),
        entry.options.get(CONF_STATE_UPDATE_TIMEOUT, DEFAULT_STATE_UPDATE_TIMEOUT)
    )

    await indego_hub.start_periodic_position_update()

    async def load_platforms():
        _LOGGER.debug("Loading platforms")
        await hass.config_entries.async_forward_entry_setups(entry, INDEGO_PLATFORMS)

    try:
        await indego_hub.update_generic_data_and_load_platforms(load_platforms)

    except ClientResponseError as exc:
        if 400 <= exc.status < 500:
            _LOGGER.debug("Received 401, triggering ConfigEntryAuthFailed in HA...")
            raise ConfigEntryAuthFailed from exc

        _LOGGER.warning("Login unsuccessful: %s", str(exc))
        return False

    except AttributeError as exc:
        _LOGGER.warning("Login unsuccessful: %s", str(exc))
        return False

    def find_instance_for_mower_service_call(call):
        mower_serial = call.data.get(CONF_MOWER_SERIAL, None)
        if mower_serial is None:
            # Return the first instance when params is missing for backwards compatibility.
            return hass.data[DOMAIN][hass.data[DOMAIN][CONF_SERVICES_REGISTERED]]

        for config_entry_id in hass.data[DOMAIN]:
            if config_entry_id == CONF_SERVICES_REGISTERED:
                continue

            instance = hass.data[DOMAIN][config_entry_id]
            if instance.serial == mower_serial:
                return instance

        raise HomeAssistantError("No mower instance found for serial '%s'" % mower_serial)

    async def async_send_command(call):
        """Handle the mower command service call."""
        instance = find_instance_for_mower_service_call(call)
        command = call.data.get(CONF_SEND_COMMAND, DEFAULT_NAME_COMMANDS)
        _LOGGER.debug("Indego.send_command service called, with command: %s", command)

        await instance.async_send_command_to_client(command)

    async def async_send_smartmowing(call):
        """Handle the smartmowing service call."""
        instance = find_instance_for_mower_service_call(call)
        enable = call.data.get(CONF_SMARTMOWING, DEFAULT_NAME_COMMANDS)
        _LOGGER.debug("Indego.send_smartmowing service called, enable: %s", enable)

        await instance._indego_client.put_mow_mode(enable)
        await instance._update_generic_data()

    async def async_delete_alert(call):
        """Handle the service call."""
        instance = find_instance_for_mower_service_call(call)
        index = call.data.get(SERVER_DATA_ALERT_INDEX, DEFAULT_NAME_COMMANDS)
        _LOGGER.debug("Indego.delete_alert service called with alert index: %s", index)

        await instance._update_alerts()
        await instance._indego_client.delete_alert(index)
        await instance._update_alerts()     

    async def async_delete_alert_all(call):
        """Handle the service call."""
        instance = find_instance_for_mower_service_call(call)
        _LOGGER.debug("Indego.delete_alert_all service called")

        await instance._update_alerts()
        await instance._indego_client.delete_all_alerts()
        await instance._update_alerts()   

    async def async_read_alert(call):
        """Handle the service call."""
        instance = find_instance_for_mower_service_call(call)
        index = call.data.get(SERVER_DATA_ALERT_INDEX, DEFAULT_NAME_COMMANDS)
        _LOGGER.debug("Indego.read_alert service called with alert index: %s", index)

        await instance._update_alerts()
        await instance._indego_client.put_alert_read(index)
        await instance._update_alerts()

    async def async_read_alert_all(call):
        """Handle the service call."""
        instance = find_instance_for_mower_service_call(call)
        _LOGGER.debug("Indego.read_alert_all service called")

        await instance._update_alerts()
        await instance._indego_client.put_all_alerts_read()
        await instance._update_alerts()

    async def async_download_map(call):
        """Handle the download_map service call."""
        instance = find_instance_for_mower_service_call(call)
        _LOGGER.debug("Indego.download_map service called for serial: %s", instance.serial)
        await instance.download_and_store_map()

    # In HASS we can have multiple Indego component instances as long as the mower serial is unique.
    # So the mower services should only need to be registered for the first instance.
    if CONF_SERVICES_REGISTERED not in hass.data[DOMAIN]:
        _LOGGER.debug("Initializing mower service for config entry '%s'", entry.entry_id)

        hass.services.async_register(
            DOMAIN,
            SERVICE_NAME_COMMAND,
            async_send_command,
            schema=SERVICE_SCHEMA_COMMAND
        )

        hass.services.async_register(
            DOMAIN,
            SERVICE_NAME_SMARTMOW,
            async_send_smartmowing,
            schema=SERVICE_SCHEMA_SMARTMOWING,
        )
        hass.services.async_register(
            DOMAIN, 
            SERVICE_NAME_DELETE_ALERT, 
            async_delete_alert, 
            schema=SERVICE_SCHEMA_DELETE_ALERT
        )
        hass.services.async_register(
            DOMAIN, 
            SERVICE_NAME_READ_ALERT, 
            async_read_alert, 
            schema=SERVICE_SCHEMA_READ_ALERT
        )
        hass.services.async_register(
            DOMAIN, 
            SERVICE_NAME_DELETE_ALERT_ALL, 
            async_delete_alert_all, 
            schema=SERVICE_SCHEMA_DELETE_ALERT_ALL
        )
        hass.services.async_register(
            DOMAIN, 
            SERVICE_NAME_READ_ALERT_ALL, 
            async_read_alert_all, 
            schema=SERVICE_SCHEMA_READ_ALERT_ALL
        )
        hass.services.async_register(
            DOMAIN,
            SERVICE_NAME_DOWNLOAD_MAP,
            async_download_map,
            schema=SERVICE_SCHEMA_DOWNLOAD_MAP
        )

        hass.data[DOMAIN][CONF_SERVICES_REGISTERED] = entry.entry_id

    else:
        _LOGGER.debug("Indego mower services already registered. Skipping for config entry '%s'", entry.entry_id)

    return True


async def async_unload_entry(hass: HomeAssistant, entry: ConfigEntry) -> bool:
    """Unload a config entry."""

    unload_ok = await hass.config_entries.async_unload_platforms(entry, INDEGO_PLATFORMS)
    if not unload_ok:
        return False

    if CONF_SERVICES_REGISTERED in hass.data[DOMAIN] and hass.data[DOMAIN][CONF_SERVICES_REGISTERED] == entry.entry_id:
        del hass.data[DOMAIN][CONF_SERVICES_REGISTERED]

    await hass.data[DOMAIN][entry.entry_id].async_shutdown()
    del hass.data[DOMAIN][entry.entry_id]

    return True


class IndegoHub:
    """Class for the IndegoHub, which controls the sensors and binary sensors."""

    def __init__(
        self,
        name: str,
        session: IndegoOAuth2Session,
        serial: str,
        features: dict,
        hass: HomeAssistant,
        user_agent: Optional[str] = None,
        position_interval: int = DEFAULT_POSITION_UPDATE_INTERVAL,
        adaptive_updates: bool = DEFAULT_ADAPTIVE_POSITION_UPDATES,
        progress_line_width: int = MAP_PROGRESS_LINE_WIDTH,
        progress_line_color: str = MAP_PROGRESS_LINE_COLOR,
        state_update_timeout: int = DEFAULT_STATE_UPDATE_TIMEOUT,
    ):
        """Initialize the IndegoHub.

        Args:
            name (str): the name of the mower for entities
            session (IndegoOAuth2Session): the Bosch SingleKey ID OAuth session
            serial (str): serial of the mower, is used for uniqueness
            hass (HomeAssistant): HomeAssistant instance

        """
        self._mower_name = name
        self._serial = serial
        self._features = features
        self._hass = hass
        self._unsub_refresh_state = None
        self._refresh_state_task = None
        self._refresh_10m_remover = None
        self._refresh_24h_remover = None
        self._shutdown = False
        self._latest_alert = None
        self.entities = {}
        self._update_fail_count = None
        self._api_error_count = 0
        self._lawn_map = None
        self._unsub_map_timer = None
        self._last_position = (None, None)
        self._last_state = None
        self._position_interval = position_interval
        self._current_position_interval = position_interval
        self._adaptive_updates = adaptive_updates
        self._progress_line_width = progress_line_width
        self._progress_line_color = progress_line_color
        self._state_update_timeout = state_update_timeout
        self._weekly_area_entries = []
        self._last_completed_ts = None
<<<<<<< HEAD
        self._last_state_ts = None
=======
        self._last_error = {}
>>>>>>> 42164a60

        async def async_token_refresh() -> str:
            await session.async_ensure_token_valid()
            return session.token["access_token"]

        self._indego_client = IndegoAsyncClient(
            token=session.token["access_token"],
            token_refresh_method=async_token_refresh,
            serial=self._serial,
            session=async_get_clientsession(hass),
            raise_request_exceptions=True
        )
        self._indego_client.set_default_header(HTTP_HEADER_USER_AGENT, user_agent)

    async def async_send_command_to_client(self, command: str):
        """Send a mower command to the Indego client."""
        _LOGGER.debug("Sending command to mower (%s): '%s'", self._serial, command)
        await self._indego_client.put_command(command)

    def _create_entities(self, device_info):
        """Create sub-entities and add them to Hass."""

        _LOGGER.debug("Creating entities")

        for entity_key, entity in ENTITY_DEFINITIONS.items():
            if entity[CONF_TYPE] == SENSOR_TYPE:
                self.entities[entity_key] = IndegoSensor(
                    f"indego_{entity_key}",
                    f"{self._mower_name} {entity[CONF_NAME]}",
                    entity[CONF_ICON],
                    entity[CONF_DEVICE_CLASS],
                    entity[CONF_UNIT_OF_MEASUREMENT],
                    entity[CONF_ATTR],
                    device_info,
                    translation_key=entity[CONF_TRANSLATION_KEY] if CONF_TRANSLATION_KEY in entity else None,
                )
                if entity_key == ENTITY_SERIAL_NUMBER:
                    # Avoid scheduling a state update before the entity is
                    # added to Home Assistant by setting the protected
                    # attribute directly.
                    self.entities[entity_key]._state = self._serial
                elif entity_key == ENTITY_API_ERRORS:
                    # Initialize API error counter with zero
                    self.entities[entity_key]._state = 0

            elif entity[CONF_TYPE] == BINARY_SENSOR_TYPE:
                self.entities[entity_key] = IndegoBinarySensor(
                    f"indego_{entity_key}",
                    f"{self._mower_name} {entity[CONF_NAME]}",
                    entity[CONF_ICON],
                    entity[CONF_DEVICE_CLASS],
                    entity[CONF_ATTR],
                    device_info,
                    translation_key=entity[CONF_TRANSLATION_KEY] if CONF_TRANSLATION_KEY in entity else None,
                )

            elif entity[CONF_TYPE] == LAWN_MOWER_TYPE:
                if self._features[CONF_EXPOSE_INDEGO_AS_MOWER]:
                    self.entities[entity_key] = IndegoLawnMower(
                        "indego",
                        self._mower_name,
                        device_info,
                        self
                    )

            elif entity[CONF_TYPE] == VACUUM_TYPE:
                if self._features[CONF_EXPOSE_INDEGO_AS_VACUUM]:
                    self.entities[entity_key] = IndegoVacuum(
                        "indego",
                        self._mower_name,
                        device_info,
                        self
                    )

            elif entity[CONF_TYPE] == CAMERA_TYPE:
                if entity_key == ENTITY_CAMERA:
                    self.entities[entity_key] = IndegoMapCamera(
                        "indego",
                        self._mower_name,
                        device_info,
                        self,
                    )
                else:
                    self.entities[entity_key] = IndegoCamera(
                        "indego_progress",
                        self._mower_name,
                        device_info,
                        self,
                    )

    async def update_generic_data_and_load_platforms(self, load_platforms):
        """Update the generic mower data, so we can create the HA platforms for the Indego component."""
        _LOGGER.debug("Getting generic data for device info.")
        generic_data = await self._update_generic_data()

        device_info = DeviceInfo(
            identifiers={(DOMAIN, self._serial)},
            manufacturer="Bosch",
            name=self._mower_name,
            model=generic_data.bareToolnumber if generic_data else None,
            sw_version=generic_data.alm_firmware_version if generic_data else None,
        )

        self._create_entities(device_info)
        await load_platforms()

        if self._hass.state == CoreState.running:
            # HA has already been started (this probably an integration reload).
            # Perform initial update right away...
            self._hass.async_create_task(self._initial_update())

        else:
            # HA is still starting, delay the initial update...
            self._hass.bus.async_listen_once(
                EVENT_HOMEASSISTANT_STARTED, self._initial_update
            )

        self._hass.bus.async_listen_once(EVENT_HOMEASSISTANT_STOP, self.async_shutdown)

    async def _initial_update(self, _=None):
        """Do the initial update and create all entities."""
        _LOGGER.debug("Starting initial update.")

        self.set_online_state(False)
        await self._create_refresh_state_task()
        await asyncio.gather(*[self.refresh_10m(), self.refresh_24h()])

        try:
            _LOGGER.debug("Refreshing initial operating data.")
            await self._update_operating_data()
        except Exception:
            _LOGGER.exception("Initial call to _update_operating_data failed")

    async def async_shutdown(self, _=None):
        """Remove all future updates, cancel tasks and close the client."""
        if self._shutdown:
            return

        _LOGGER.debug("Starting shutdown.")
        self._shutdown = True

        self._cancel_delayed_refresh_state()

        if self._refresh_state_task:
            self._refresh_state_task.cancel()
            await self._refresh_state_task
            self._refresh_state_task = None

        if self._refresh_10m_remover:
            self._refresh_10m_remover()

        if self._refresh_24h_remover:
            self._refresh_24h_remover()

        if self._unsub_map_timer:
            self._unsub_map_timer()
            self._unsub_map_timer = None

        await self._indego_client.close()
        _LOGGER.debug("Shutdown finished.")

    async def refresh_state(self):
        """Update the state, if necessary update operating data and recall itself."""
        _LOGGER.debug("Refreshing state.")
        self._cancel_delayed_refresh_state()

        update_failed = False
        try:
            await self._update_state(longpoll=(self._update_fail_count is None or self._update_fail_count == 0))
            self._update_fail_count = 0
            mower_state = getattr(self._indego_client.state, "mower_state", "unknown")
            if mower_state == "unknown":
                _LOGGER.warning(
                    "Received unknown state for %s, last success at %s – refreshing",
                    self._serial,
                    self._last_state_ts,
                )
                try:
                    await self._update_state(longpoll=False)
                except Exception as exc:  # noqa: BLE001
                    update_failed = True
                    _LOGGER.warning(
                        "Retry after unknown state failed for %s: %s",
                        self._serial,
                        str(exc),
                    )

        except Exception as exc:
            update_failed = True
            _LOGGER.warning(
                "Mower state update failed for %s, reason: %s",
                self._serial,
                str(exc),
            )
            self.set_online_state(False)

        if self._shutdown:
            return

        if update_failed:
            if self._update_fail_count is None:
                self._update_fail_count = 1
            _LOGGER.debug("Delaying next status update with %i seconds due to previous failure...", STATUS_UPDATE_FAILURE_DELAY_TIME[self._update_fail_count])
            when = datetime.now() + timedelta(seconds=STATUS_UPDATE_FAILURE_DELAY_TIME[self._update_fail_count])
            self._update_fail_count = min(self._update_fail_count + 1, len(STATUS_UPDATE_FAILURE_DELAY_TIME) - 1)
            self._unsub_refresh_state = async_track_point_in_time(self._hass, self._create_refresh_state_task, when)
            return

        if self._indego_client.state:
            state = self._indego_client.state.state
            if (500 <= state <= 799) or (state in (257, 260)):
                try:
                    _LOGGER.debug("Refreshing operating data.")
                    await self._update_operating_data()

                except Exception as exc:
                    _LOGGER.warning(
                        "Mower operating data update failed for %s, reason: %s",
                        self._serial,
                        str(exc),
                    )

            if self._indego_client.state.error != self._latest_alert:
                self._latest_alert = self._indego_client.state.error
                try:
                    _LOGGER.debug("Refreshing alerts, to get new alert.")
                    await self._update_alerts()

                except Exception as exc:
                    _LOGGER.warning(
                        "Mower alerts update failed for %s, reason: %s",
                        self._serial,
                        str(exc),
                    )

        await self._create_refresh_state_task()

    async def _create_refresh_state_task(self, event=None):
        """Create a task to refresh the mower state."""
        self._refresh_state_task = self._hass.async_create_task(self.refresh_state())

    def _cancel_delayed_refresh_state(self):
        """Cancel a delayed refresh state callback (if any exists)."""
        if self._unsub_refresh_state is None:
            return

        self._unsub_refresh_state()
        self._unsub_refresh_state = None

    def _warn_once(self, msg: str, *args) -> None:
        """Log a warning only if more than 60 seconds passed since last time."""
        key = msg % args if args else msg
        now = time.time()
        last = self._last_error.get(key)
        if last is None or now - last > 60:
            _LOGGER.warning(msg, *args)
            self._last_error[key] = now

    async def refresh_10m(self, _=None):
        """Refresh Indego sensors every 10m."""
        _LOGGER.debug("Refreshing 10m.")

        results = await asyncio.gather(
            *[
                self._update_generic_data(),
                self._update_alerts(),
                self._update_last_completed_mow(),
                self._update_next_mow(),
                self._update_forecast(),
            ],
            return_exceptions=True,
        )

        next_refresh = 600
        for index, res in enumerate(results):
            if res and isinstance(res, BaseException):
                try:
                    raise res
                except Exception as exc:
                    _LOGGER.warning(
                        "Error %s for index %i while performing 10m update for %s",
                        str(exc),
                        index,
                        self._serial,
                    )

        self._refresh_10m_remover = async_call_later(
            self._hass, next_refresh, self.refresh_10m
        )

    async def refresh_24h(self, _=None):
        """Refresh Indego sensors every 24h."""
        _LOGGER.debug("Refreshing 24h.")

        try:
            await self._update_updates_available()

        except Exception as exc:
            _LOGGER.warning(
                "Error %s while performing 24h update for %s", str(exc), self._serial
            )

        self._refresh_24h_remover = async_call_later(self._hass, 86400, self.refresh_24h)

    def map_path(self):
        return f"/config/www/indego_map_{self._serial}.svg"

    async def download_and_store_map(self) -> None:
        """Download the current map from the mower and save it locally."""
        try:
            svg_bytes = await self._indego_client.get(f"alms/{self._serial}/map")
            if svg_bytes:
                async with aiofiles.open(self.map_path(), "wb") as f:
                    await f.write(svg_bytes)
                _LOGGER.info("Map saved in %s", self.map_path())
        except ClientResponseError as exc:
            _LOGGER.warning(
                "Map download for %s failed: HTTP %s - %s",
                self._serial,
                exc.status,
                exc.message,
            )
        except Exception as e:  # noqa: BLE001
            _LOGGER.warning("Error during saving the map [%s]: %s", self._serial, e)

    async def start_periodic_position_update(self, interval: int | None = None):
        if interval is None:
            interval = self._position_interval

        if self._unsub_map_timer:
            self._unsub_map_timer()

        self._current_position_interval = interval
        self._unsub_map_timer = async_track_time_interval(
            self._hass, self._check_position_and_state, timedelta(seconds=interval)
        )

    async def _check_position_and_state(self, now):
        delays = [0, 1, 2, 4]
        for attempt, delay in enumerate(delays, 1):
            if delay:
                await asyncio.sleep(delay)
            try:
                await asyncio.wait_for(
                    self._indego_client.update_state(force=True),
                    timeout=self._state_update_timeout,
                )
                if self._api_error_count:
                    self._api_error_count = 0
                    self.entities[ENTITY_API_ERRORS].state = 0
                break
            except ClientResponseError as exc:
                if exc.status == 502:
                    if attempt == len(delays):
                        self._api_error_count += 1
                        self.entities[ENTITY_API_ERRORS].state = self._api_error_count
                        _LOGGER.warning(
                            "Failed to update state for %s due to HTTP 502", self._serial
                        )
                        return
                    continue
                raise
            except asyncio.TimeoutError:
                _LOGGER.warning(
                    "Timeout on update_state() for %s – mower not available or too slow",
                    self._serial,
                )
                return
            except Exception:
                _LOGGER.exception(
                    "Error on update_state() for %s – actual mower_state=%s",
                    self._serial,
                    self._last_state,
                )
                return
        try:
            await asyncio.wait_for(
                self._indego_client.update_state(force=True),
                timeout=self._state_update_timeout,
            )
        except asyncio.TimeoutError:
            self._warn_once(
                "Timeout on update_state() for %s – mower not available or too slow",
                self._serial,
            )
            return
        except Exception as e:
            _LOGGER.exception(
                "Error on update_state() for %s – actual mower_state=%s",
                self._serial,
                self._last_state,
            )
            return

        state = self._indego_client.state
        if not state:
            self._warn_once("Received invalid state from mower")
            return

        mower_state = getattr(state, "mower_state", "unknown")
        if mower_state == "unknown":
            _LOGGER.warning(
                "Received unknown state for %s, last success at %s – refreshing",
                self._serial,
                self._last_state_ts,
            )
            try:
                await self._update_state(longpoll=False)
            except Exception as exc:  # noqa: BLE001
                _LOGGER.warning(
                    "Retrying state refresh failed for %s: %s",
                    self._serial,
                    exc,
                )
                return
            state = self._indego_client.state
            if not state:
                _LOGGER.warning("Received invalid state from mower after retry")
                return
            mower_state = getattr(state, "mower_state", "unknown")

        xpos = getattr(state, "svg_xPos", None)
        ypos = getattr(state, "svg_yPos", None)
        self._last_state = mower_state
        if mower_state != "unknown":
            self._last_state_ts = last_updated_now()

        if self._adaptive_updates:
            desired_interval = 60 if mower_state == "docked" else self._position_interval
            if desired_interval != self._current_position_interval:
                await self.start_periodic_position_update(desired_interval)

        if mower_state == "docked":
            _LOGGER.debug("Mower is docked - no position updates")
            return

        if xpos is not None and ypos is not None:
            if (xpos, ypos) != self._last_position:
                _LOGGER.info("Position changed: x=%s, y=%s", xpos, ypos)
                self._last_position = (xpos, ypos)
                for entity in self.entities.values():
                    if hasattr(entity, "refresh_map"):
                        await entity.refresh_map(mower_state)
    
    async def _update_operating_data(self):
        try:
            await self._indego_client.update_operating_data()
        except (asyncio.TimeoutError, asyncio.CancelledError) as exc:
            _LOGGER.warning(
                "Timeout while updating operating data for %s. This usually means the mower did not respond in time: %s",
                self._serial,
                exc,
            )
            return
        except Exception as exc:  # noqa: BLE001
            _LOGGER.warning(
                "Failed to update operating data for %s: %s",
                self._serial,
                exc,
            )
            return

        _LOGGER.debug("Updating operating data")
        if self._indego_client.operating_data:
            self.entities[ENTITY_BATTERY].state = self._indego_client.operating_data.battery.percent_adjusted

            if ENTITY_VACUUM in self.entities:
                self.entities[ENTITY_VACUUM].battery_level = self._indego_client.operating_data.battery.percent_adjusted

            self.entities[ENTITY_GARDEN_SIZE].state = self._indego_client.operating_data.garden.size

            self.entities[ENTITY_AMBIENT_TEMP].state = (
                self._indego_client.operating_data.battery.ambient_temp
            )
            self.entities[ENTITY_BATTERY_TEMP].state = (
                self._indego_client.operating_data.battery.battery_temp
            )

            self.entities[ENTITY_BATTERY].add_attributes(
                {
                    "last_updated": last_updated_now(),
                    "voltage_V": self._indego_client.operating_data.battery.voltage,
                    "discharge_Ah": self._indego_client.operating_data.battery.discharge,
                    "cycles": self._indego_client.operating_data.battery.cycles,
                    f"battery_temp_{UnitOfTemperature.CELSIUS}": self._indego_client.operating_data.battery.battery_temp,
                    f"ambient_temp_{UnitOfTemperature.CELSIUS}": self._indego_client.operating_data.battery.ambient_temp,
                }
            )

            runtime = self._indego_client.operating_data.runtime
            self.entities[ENTITY_TOTAL_OPERATION_TIME].state = runtime.total.operate
            self.entities[ENTITY_TOTAL_MOWING_TIME].state = runtime.total.cut
            self.entities[ENTITY_TOTAL_CHARGING_TIME].state = runtime.total.charge

            self.entities[ENTITY_BATTERY_CYCLES].state = self._indego_client.operating_data.battery.cycles

            if runtime.session.operate:
                sessions = runtime.total.operate / (runtime.session.operate / 60)
                if sessions:
                    avg = runtime.total.cut / sessions
                    self.entities[ENTITY_AVERAGE_MOW_TIME].state = round(avg * 60, 1)
            if hasattr(self, "_weekly_area_entries"):
                total_area = sum(float(a) for t, a in self._weekly_area_entries)
                self.entities[ENTITY_WEEKLY_AREA].state = total_area

    def set_online_state(self, online: bool):
        _LOGGER.debug("Set online state: %s", online)

        self.entities[ENTITY_ONLINE].state = online
        self.entities[ENTITY_MOWER_STATE].set_cloud_connection_state(online)
        self.entities[ENTITY_MOWER_STATE_DETAIL].set_cloud_connection_state(online)

        if ENTITY_VACUUM in self.entities:
            self.entities[ENTITY_VACUUM].set_cloud_connection_state(online)

        if ENTITY_LAWN_MOWER in self.entities:
            self.entities[ENTITY_LAWN_MOWER].set_cloud_connection_state(online)

    async def _update_state(self, longpoll: bool = True):
        delays = [0, 1, 2, 4]
        for attempt, delay in enumerate(delays, 1):
            if delay:
                await asyncio.sleep(delay)
            try:
                await self._indego_client.update_state(longpoll=longpoll, longpoll_timeout=230)
                if self._api_error_count:
                    self._api_error_count = 0
                    self.entities[ENTITY_API_ERRORS].state = 0
                break
            except ClientResponseError as exc:
                if exc.status == 502:
                    if attempt == len(delays):
                        self._api_error_count += 1
                        self.entities[ENTITY_API_ERRORS].state = self._api_error_count
                        raise
                    continue
                raise
        try:
            await self._indego_client.update_state(longpoll=longpoll, longpoll_timeout=230)
        except Exception as exc:
            self._warn_once("Error while updating state for %s: %s", self._serial, exc)
            raise

        if self._shutdown:
            return

        if not self._indego_client.state:
            self.set_online_state(False)
            return  # State update failed

        # Refresh Camera map if Position is available
        new_x = self._indego_client.state.svg_xPos
        new_y = self._indego_client.state.svg_yPos
        mower_state = getattr(self._indego_client.state, "mower_state", "unknown")

        if mower_state != "unknown":
            self._last_state_ts = last_updated_now()

        if new_x is not None and new_y is not None:
            for entity in self.entities.values():
                if hasattr(entity, "refresh_map"):
                    await entity.refresh_map(mower_state)
        
        self.set_online_state(self._indego_client.online)
        self.entities[ENTITY_MOWER_STATE].state = self._indego_client.state_description
        self.entities[ENTITY_MOWER_STATE_DETAIL].state = self._indego_client.state_description_detail
        self.entities[ENTITY_LAWN_MOWED].state = self._indego_client.state.mowed
        self.entities[ENTITY_RUNTIME].state = self._indego_client.state.runtime.total.cut
        self.entities[ENTITY_BATTERY].charging = (
            True if self._indego_client.state_description_detail == "Charging" else False
        )

        self.entities[ENTITY_MOWER_STATE].add_attributes(
            {
                "last_updated": last_updated_now()
            }
        )

        self.entities[ENTITY_MOWER_STATE_DETAIL].add_attributes(
            {
                "last_updated": last_updated_now(),
                "state_number": self._indego_client.state.state,
                "state_description": self._indego_client.state_description_detail,
            }
        )

        self.entities[ENTITY_LAWN_MOWED].add_attributes(
            {
                "last_updated": last_updated_now(),
                "last_session_operation_min": self._indego_client.state.runtime.session.operate,
                "last_session_cut_min": self._indego_client.state.runtime.session.cut,
                "last_session_charge_min": self._indego_client.state.runtime.session.charge,
            }
        )

        self.entities[ENTITY_RUNTIME].add_attributes(
            {
                "total_operation_time_h": self._indego_client.state.runtime.total.operate,
                "total_mowing_time_h": self._indego_client.state.runtime.total.cut,
                "total_charging_time_h": self._indego_client.state.runtime.total.charge,
            }
        )

        runtime = self._indego_client.state.runtime
        if runtime.session.operate:
            sessions = runtime.total.operate / (runtime.session.operate / 60)
            if sessions:
                avg = runtime.total.cut / sessions
                self.entities[ENTITY_AVERAGE_MOW_TIME].state = round(avg * 60, 1)

        if hasattr(self, "_weekly_area_entries"):
            total_area = sum(float(a) for t, a in self._weekly_area_entries)
            self.entities[ENTITY_WEEKLY_AREA].state = total_area

        if ENTITY_VACUUM in self.entities:
            self.entities[ENTITY_VACUUM].indego_state = self._indego_client.state.state
            self.entities[ENTITY_VACUUM].battery_charging = self.entities[ENTITY_BATTERY].charging

        if ENTITY_LAWN_MOWER in self.entities:
            self.entities[ENTITY_LAWN_MOWER].indego_state = self._indego_client.state.state

    async def _update_generic_data(self):
        await self._indego_client.update_generic_data()

        if self._indego_client.generic_data:
            if ENTITY_MOWING_MODE in self.entities:
                self.entities[
                    ENTITY_MOWING_MODE
                ].state = self._indego_client.generic_data.mowing_mode_description

            if ENTITY_FIRMWARE in self.entities:
                self.entities[ENTITY_FIRMWARE].state = (
                    self._indego_client.generic_data.alm_firmware_version
                )

        return self._indego_client.generic_data

    async def _update_alerts(self):
        await self._indego_client.update_alerts()

        self.entities[ENTITY_ALERT].state = self._indego_client.alerts_count > 0

        if self._indego_client.alerts:
            self.entities[ENTITY_ALERT].add_attributes(
                {
                    "alerts_count": self._indego_client.alerts_count,
                    "last_alert_error_code": self._indego_client.alerts[0].error_code,
                    "last_alert_message": self._indego_client.alerts[0].message,
                    "last_alert_date": format_indego_date(self._indego_client.alerts[0].date),
                    "last_alert_read": self._indego_client.alerts[0].read_status,
                }, False
            )

            # It's not recommended to track full alerts, disabled by default.
            # See the developer docs: https://developers.home-assistant.io/docs/core/entity/
            if self._features[CONF_SHOW_ALL_ALERTS]:
                alert_index = 0
                for index, alert in enumerate(self._indego_client.alerts):
                    self.entities[ENTITY_ALERT].add_attributes({
                        ("alert_%i" % index): "%s: %s" % (format_indego_date(alert.date), alert.message)
                    }, False)
                    alert_index = index

                # Clear any other alerts that no longer exist.
                alert_index += 1
                while self.entities[ENTITY_ALERT].clear_attribute("alert_%i" % alert_index, False):
                    alert_index += 1

            self.entities[ENTITY_ALERT].async_schedule_update_ha_state()

        else:
            self.entities[ENTITY_ALERT].set_attributes(
                {
                    "alerts_count": self._indego_client.alerts_count
                }
            )

    async def _update_updates_available(self):
        await self._indego_client.update_updates_available()

        self.entities[ENTITY_UPDATE_AVAILABLE].state = self._indego_client.update_available

    async def _update_last_completed_mow(self):
        await self._indego_client.update_last_completed_mow()

        if self._indego_client.last_completed_mow:
            self.entities[
                ENTITY_LAST_COMPLETED
            ].state = self._indego_client.last_completed_mow.isoformat()

            self.entities[ENTITY_LAWN_MOWED].add_attributes(
                {
                    "last_completed_mow": format_indego_date(self._indego_client.last_completed_mow)
                }
            )

            if self._last_completed_ts != self._indego_client.last_completed_mow:
                self._last_completed_ts = self._indego_client.last_completed_mow
                size = self.entities[ENTITY_GARDEN_SIZE].state
                if size is not None:
                    try:
                        size_val = float(size)
                    except (TypeError, ValueError):
                        _LOGGER.debug("Invalid garden size value: %s", size)
                        size_val = None
                    if size_val is not None:
                        self._weekly_area_entries.append((self._last_completed_ts, size_val))
                        week_ago = utcnow() - timedelta(days=7)
                        self._weekly_area_entries = [ (t, a) for t, a in self._weekly_area_entries if t >= week_ago ]

    async def _update_next_mow(self):
        try:
            await self._indego_client.update_next_mow()
        except Exception as exc:
            _LOGGER.warning(
                "Failed to update next mow for %s: %s", self._serial, exc
            )
            return

        if self._indego_client.next_mow:
            self.entities[ENTITY_NEXT_MOW].state = self._indego_client.next_mow.isoformat()

            next_mow = format_indego_date(self._indego_client.next_mow)

            self.entities[ENTITY_NEXT_MOW].add_attributes(
                {"next_mow": next_mow}
            )

            self.entities[ENTITY_LAWN_MOWED].add_attributes(
                {"next_mow": next_mow}
            )

    async def _update_forecast(self):
        await self._indego_client.update_predictive_calendar()

        if self._indego_client.predictive_calendar:
            calendar = self._indego_client.predictive_calendar
            forecast = calendar[0] if isinstance(calendar, list) else calendar

            if isinstance(forecast, dict):
                recommendation = forecast.get("recommendation")
                rain_chance = forecast.get("rainChance")
                next_start = forecast.get("nextStart")
            else:
                recommendation = getattr(forecast, "recommendation", None)
                rain_chance = getattr(forecast, "rainChance", None)
                next_start = getattr(forecast, "nextStart", None)

            self.entities[ENTITY_FORECAST].state = recommendation

            self.entities[ENTITY_FORECAST].set_attributes(
                {
                    "rain_probability": rain_chance,
                    "recommended_next_mow": next_start,
                }
            )

    @property
    def serial(self) -> str:
        return self._serial

    @property
    def client(self) -> IndegoAsyncClient:
        return self._indego_client

    @property
    def progress_line_width(self) -> int:
        return self._progress_line_width

    @property
    def progress_line_color(self) -> str:
        return self._progress_line_color<|MERGE_RESOLUTION|>--- conflicted
+++ resolved
@@ -575,11 +575,8 @@
         self._state_update_timeout = state_update_timeout
         self._weekly_area_entries = []
         self._last_completed_ts = None
-<<<<<<< HEAD
         self._last_state_ts = None
-=======
         self._last_error = {}
->>>>>>> 42164a60
 
         async def async_token_refresh() -> str:
             await session.async_ensure_token_valid()
