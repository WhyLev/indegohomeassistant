--- conflicted
+++ resolved
@@ -1101,11 +1101,9 @@
             self.entities[ENTITY_LAWN_MOWER].set_cloud_connection_state(online)
 
     async def _update_state(self, longpoll: bool = True):
-<<<<<<< HEAD
         await self._indego_client.update_state(
             longpoll=longpoll, longpoll_timeout=self._longpoll_timeout
         )
-=======
         delays = [0, 1, 2, 4]
         for attempt, delay in enumerate(delays, 1):
             if delay:
@@ -1129,7 +1127,6 @@
         except Exception as exc:
             self._warn_once("Error while updating state for %s: %s", self._serial, exc)
             raise
->>>>>>> 0ac97308
 
         if self._shutdown:
             return
