{
  "domain": "indego",
  "name": "Bosch Indego Mower HomeAssistant",
  "config_flow": true,
  "documentation": "https://github.com/WhyLev/indegohomeassistant",
  "dependencies": ["application_credentials"],
  "codeowners": ["@WhyLev"],
  "requirements": ["pyIndego==3.2.2", "svgutils==0.3.4"],
  "iot_class": "cloud_push",
<<<<<<< HEAD
  "version": "1.2",
=======
  "version": "1.2.1",
>>>>>>> 44b11924
  "loggers": ["custom_components.indego", "pyIndego"]
}<|MERGE_RESOLUTION|>--- conflicted
+++ resolved
@@ -7,10 +7,7 @@
   "codeowners": ["@WhyLev"],
   "requirements": ["pyIndego==3.2.2", "svgutils==0.3.4"],
   "iot_class": "cloud_push",
-<<<<<<< HEAD
   "version": "1.2",
-=======
   "version": "1.2.1",
->>>>>>> 44b11924
   "loggers": ["custom_components.indego", "pyIndego"]
 }